import { Anthropic } from "@anthropic-ai/sdk"
import cloneDeep from "clone-deep"
import { DiffStrategy, getDiffStrategy } from "./diff/DiffStrategy"
import { validateToolUse, isToolAllowedForMode, ToolName } from "./mode-validator"
import delay from "delay"
import fs from "fs/promises"
import os from "os"
import pWaitFor from "p-wait-for"
import getFolderSize from "get-folder-size"
import * as path from "path"
import { serializeError } from "serialize-error"
import * as vscode from "vscode"

import { ApiHandler, buildApiHandler } from "../api"
import { ApiStream } from "../api/transform/stream"
import { DIFF_VIEW_URI_SCHEME, DiffViewProvider } from "../integrations/editor/DiffViewProvider"
import {
	CheckpointServiceOptions,
	RepoPerTaskCheckpointService,
	RepoPerWorkspaceCheckpointService,
} from "../services/checkpoints"
import { findToolName, formatContentBlockToMarkdown } from "../integrations/misc/export-markdown"
import {
	extractTextFromFile,
	addLineNumbers,
	stripLineNumbers,
	everyLineHasLineNumbers,
	truncateOutput,
} from "../integrations/misc/extract-text"
import { TerminalManager, ExitCodeDetails } from "../integrations/terminal/TerminalManager"
import { UrlContentFetcher } from "../services/browser/UrlContentFetcher"
import { listFiles } from "../services/glob/list-files"
import { regexSearchFiles } from "../services/ripgrep"
import { parseSourceCodeForDefinitionsTopLevel } from "../services/tree-sitter"
import { CheckpointStorage } from "../shared/checkpoints"
import { ApiConfiguration } from "../shared/api"
import { findLastIndex } from "../shared/array"
import { combineApiRequests } from "../shared/combineApiRequests"
import { combineCommandSequences } from "../shared/combineCommandSequences"
import {
	BrowserAction,
	BrowserActionResult,
	browserActions,
	ClineApiReqCancelReason,
	ClineApiReqInfo,
	ClineAsk,
	ClineAskUseMcpServer,
	ClineMessage,
	ClineSay,
	ClineSayBrowserAction,
	ClineSayTool,
} from "../shared/ExtensionMessage"
import { getApiMetrics } from "../shared/getApiMetrics"
import { HistoryItem } from "../shared/HistoryItem"
import { ClineAskResponse } from "../shared/WebviewMessage"
import { GlobalFileNames } from "../shared/globalFileNames"
import { defaultModeSlug, getModeBySlug, getFullModeDetails } from "../shared/modes"
import { calculateApiCost } from "../utils/cost"
import { fileExistsAtPath } from "../utils/fs"
import { arePathsEqual, getReadablePath } from "../utils/path"
import { parseMentions } from "./mentions"
import { AssistantMessageContent, parseAssistantMessage, ToolParamName, ToolUseName } from "./assistant-message"
import { formatResponse } from "./prompts/responses"
import { SYSTEM_PROMPT } from "./prompts/system"
import { truncateConversationIfNeeded } from "./sliding-window"
import { ClineProvider } from "./webview/ClineProvider"
import { detectCodeOmission } from "../integrations/editor/detect-omission"
import { BrowserSession } from "../services/browser/BrowserSession"
import { McpHub } from "../services/mcp/McpHub"
import crypto from "crypto"
import { insertGroups } from "./diff/insert-groups"
import { EXPERIMENT_IDS, experiments as Experiments, ExperimentId } from "../shared/experiments"

const cwd =
	vscode.workspace.workspaceFolders?.map((folder) => folder.uri.fsPath).at(0) ?? path.join(os.homedir(), "Desktop") // may or may not exist but fs checking existence would immediately ask for permission which would be bad UX, need to come up with a better solution

type ToolResponse = string | Array<Anthropic.TextBlockParam | Anthropic.ImageBlockParam>
type UserContent = Array<Anthropic.Messages.ContentBlockParam>

export type ClineOptions = {
	provider: ClineProvider
	apiConfiguration: ApiConfiguration
	customInstructions?: string
	enableDiff?: boolean
	enableCheckpoints?: boolean
	checkpointStorage?: CheckpointStorage
	fuzzyMatchThreshold?: number
	task?: string
	images?: string[]
	historyItem?: HistoryItem
	experiments?: Record<string, boolean>
	startTask?: boolean
}

export class Cline {
	readonly taskId: string
	private taskNumber: number
	// a flag that indicated if this Cline instance is a subtask (on finish return control to parent task)
	private isSubTask: boolean = false
	// a flag that indicated if this Cline instance is paused (waiting for provider to resume it after subtask completion)
	private isPaused: boolean = false
	// this is the parent task work mode when it launched the subtask to be used when it is restored (so the last used mode by parent task will also be restored)
	private pausedModeSlug: string = defaultModeSlug
	// if this is a subtask then this member holds a pointer to the parent task that launched it
	private parentTask: Cline | undefined = undefined
	// if this is a subtask then this member holds a pointer to the top parent task that launched it
	private rootTask: Cline | undefined = undefined
	readonly apiConfiguration: ApiConfiguration
	api: ApiHandler
	private terminalManager: TerminalManager
	private urlContentFetcher: UrlContentFetcher
	private browserSession: BrowserSession
	private didEditFile: boolean = false
	customInstructions?: string
	diffStrategy?: DiffStrategy
	diffEnabled: boolean = false
	fuzzyMatchThreshold: number = 1.0

	apiConversationHistory: (Anthropic.MessageParam & { ts?: number })[] = []
	clineMessages: ClineMessage[] = []
	private askResponse?: ClineAskResponse
	private askResponseText?: string
	private askResponseImages?: string[]
	private lastMessageTs?: number
	private consecutiveMistakeCount: number = 0
	private consecutiveMistakeCountForApplyDiff: Map<string, number> = new Map()
	private providerRef: WeakRef<ClineProvider>
	private abort: boolean = false
	didFinishAbortingStream = false
	abandoned = false
	private diffViewProvider: DiffViewProvider
	private lastApiRequestTime?: number
	isInitialized = false

	// checkpoints
	private enableCheckpoints: boolean
	private checkpointStorage: CheckpointStorage
	private checkpointService?: RepoPerTaskCheckpointService | RepoPerWorkspaceCheckpointService

	// streaming
	isWaitingForFirstChunk = false
	isStreaming = false
	private currentStreamingContentIndex = 0
	private assistantMessageContent: AssistantMessageContent[] = []
	private presentAssistantMessageLocked = false
	private presentAssistantMessageHasPendingUpdates = false
	private userMessageContent: (Anthropic.TextBlockParam | Anthropic.ImageBlockParam)[] = []
	private userMessageContentReady = false
	private didRejectTool = false
	private didAlreadyUseTool = false
	private didCompleteReadingStream = false

	constructor({
		provider,
		apiConfiguration,
		customInstructions,
		enableDiff,
		enableCheckpoints = false,
		checkpointStorage = "task",
		fuzzyMatchThreshold,
		task,
		images,
		historyItem,
		experiments,
		startTask = true,
	}: ClineOptions) {
		if (startTask && !task && !images && !historyItem) {
			throw new Error("Either historyItem or task/images must be provided")
		}

		this.taskId = historyItem ? historyItem.id : crypto.randomUUID()
		this.taskNumber = -1
		this.apiConfiguration = apiConfiguration
		this.api = buildApiHandler(apiConfiguration)
		this.terminalManager = new TerminalManager()
		this.urlContentFetcher = new UrlContentFetcher(provider.context)
		this.browserSession = new BrowserSession(provider.context)
		this.customInstructions = customInstructions
		this.diffEnabled = enableDiff ?? false
		this.fuzzyMatchThreshold = fuzzyMatchThreshold ?? 1.0
		this.providerRef = new WeakRef(provider)
		this.diffViewProvider = new DiffViewProvider(cwd)
		this.enableCheckpoints = enableCheckpoints
		this.checkpointStorage = checkpointStorage

		// Initialize diffStrategy based on current state
		this.updateDiffStrategy(Experiments.isEnabled(experiments ?? {}, EXPERIMENT_IDS.DIFF_STRATEGY))

		if (startTask) {
			if (task || images) {
				this.startTask(task, images)
			} else if (historyItem) {
				this.resumeTaskFromHistory()
			} else {
				throw new Error("Either historyItem or task/images must be provided")
			}
		}
	}

	static create(options: ClineOptions): [Cline, Promise<void>] {
		const instance = new Cline({ ...options, startTask: false })
		const { images, task, historyItem } = options
		let promise

		if (images || task) {
			promise = instance.startTask(task, images)
		} else if (historyItem) {
			promise = instance.resumeTaskFromHistory()
		} else {
			throw new Error("Either historyItem or task/images must be provided")
		}

		return [instance, promise]
	}

	// a helper function to set the private member isSubTask to true
	// and by that set this Cline instance to be a subtask (on finish return control to parent task)
	setSubTask() {
		this.isSubTask = true
	}

	// sets the task number (sequencial number of this task from all the subtask ran from this main task stack)
	setTaskNumber(taskNumber: number) {
		this.taskNumber = taskNumber
	}

	// gets the task number, the sequencial number of this task from all the subtask ran from this main task stack
	getTaskNumber() {
		return this.taskNumber
	}

	// this method returns the cline instance that is the parent task that launched this subtask (assuming this cline is a subtask)
	// if undefined is returned, then there is no parent task and this is not a subtask or connection has been severed
	getParentTask(): Cline | undefined {
		return this.parentTask
	}

	// this method sets a cline instance that is the parent task that called this task (assuming this cline is a subtask)
	// if undefined is set, then the connection is broken and the parent is no longer saved in the subtask member
	setParentTask(parentToSet: Cline | undefined) {
		this.parentTask = parentToSet
	}

	// this method returns the cline instance that is the root task (top most parent) that eventually launched this subtask (assuming this cline is a subtask)
	// if undefined is returned, then there is no root task and this is not a subtask or connection has been severed
	getRootTask(): Cline | undefined {
		return this.rootTask
	}

	// this method sets a cline instance that is the root task (top most patrnt) that called this task (assuming this cline is a subtask)
	// if undefined is set, then the connection is broken and the root is no longer saved in the subtask member
	setRootTask(rootToSet: Cline | undefined) {
		this.rootTask = rootToSet
	}

	// Add method to update diffStrategy
	async updateDiffStrategy(experimentalDiffStrategy?: boolean) {
		// If not provided, get from current state
		if (experimentalDiffStrategy === undefined) {
			const { experiments: stateExperimental } = (await this.providerRef.deref()?.getState()) ?? {}
			experimentalDiffStrategy = stateExperimental?.[EXPERIMENT_IDS.DIFF_STRATEGY] ?? false
		}
		this.diffStrategy = getDiffStrategy(this.api.getModel().id, this.fuzzyMatchThreshold, experimentalDiffStrategy)
	}

	// Storing task to disk for history

	private async ensureTaskDirectoryExists(): Promise<string> {
		const globalStoragePath = this.providerRef.deref()?.context.globalStorageUri.fsPath
		if (!globalStoragePath) {
			throw new Error("Global storage uri is invalid")
		}
		const taskDir = path.join(globalStoragePath, "tasks", this.taskId)
		await fs.mkdir(taskDir, { recursive: true })
		return taskDir
	}

	private async getSavedApiConversationHistory(): Promise<Anthropic.MessageParam[]> {
		const filePath = path.join(await this.ensureTaskDirectoryExists(), GlobalFileNames.apiConversationHistory)
		const fileExists = await fileExistsAtPath(filePath)
		if (fileExists) {
			return JSON.parse(await fs.readFile(filePath, "utf8"))
		}
		return []
	}

	private async addToApiConversationHistory(message: Anthropic.MessageParam) {
		const messageWithTs = { ...message, ts: Date.now() }
		this.apiConversationHistory.push(messageWithTs)
		await this.saveApiConversationHistory()
	}

	async overwriteApiConversationHistory(newHistory: Anthropic.MessageParam[]) {
		this.apiConversationHistory = newHistory
		await this.saveApiConversationHistory()
	}

	private async saveApiConversationHistory() {
		try {
			const filePath = path.join(await this.ensureTaskDirectoryExists(), GlobalFileNames.apiConversationHistory)
			await fs.writeFile(filePath, JSON.stringify(this.apiConversationHistory))
		} catch (error) {
			// in the off chance this fails, we don't want to stop the task
			console.error("Failed to save API conversation history:", error)
		}
	}

	private async getSavedClineMessages(): Promise<ClineMessage[]> {
		const filePath = path.join(await this.ensureTaskDirectoryExists(), GlobalFileNames.uiMessages)
		if (await fileExistsAtPath(filePath)) {
			return JSON.parse(await fs.readFile(filePath, "utf8"))
		} else {
			// check old location
			const oldPath = path.join(await this.ensureTaskDirectoryExists(), "claude_messages.json")
			if (await fileExistsAtPath(oldPath)) {
				const data = JSON.parse(await fs.readFile(oldPath, "utf8"))
				await fs.unlink(oldPath) // remove old file
				return data
			}
		}
		return []
	}

	private async addToClineMessages(message: ClineMessage) {
		this.clineMessages.push(message)
		await this.saveClineMessages()
	}

	public async overwriteClineMessages(newMessages: ClineMessage[]) {
		this.clineMessages = newMessages
		await this.saveClineMessages()
	}

	private async saveClineMessages() {
		try {
			const taskDir = await this.ensureTaskDirectoryExists()
			const filePath = path.join(taskDir, GlobalFileNames.uiMessages)
			await fs.writeFile(filePath, JSON.stringify(this.clineMessages))
			// combined as they are in ChatView
			const apiMetrics = getApiMetrics(combineApiRequests(combineCommandSequences(this.clineMessages.slice(1))))
			const taskMessage = this.clineMessages[0] // first message is always the task say
			const lastRelevantMessage =
				this.clineMessages[
					findLastIndex(
						this.clineMessages,
						(m) => !(m.ask === "resume_task" || m.ask === "resume_completed_task"),
					)
				]

			let taskDirSize = 0

			try {
				taskDirSize = await getFolderSize.loose(taskDir)
			} catch (err) {
				console.error(
					`[saveClineMessages] failed to get task directory size (${taskDir}): ${err instanceof Error ? err.message : String(err)}`,
				)
			}

			await this.providerRef.deref()?.updateTaskHistory({
				id: this.taskId,
				number: this.taskNumber,
				ts: lastRelevantMessage.ts,
				task: taskMessage.text ?? "",
				tokensIn: apiMetrics.totalTokensIn,
				tokensOut: apiMetrics.totalTokensOut,
				cacheWrites: apiMetrics.totalCacheWrites,
				cacheReads: apiMetrics.totalCacheReads,
				totalCost: apiMetrics.totalCost,
				size: taskDirSize,
			})
		} catch (error) {
			console.error("Failed to save cline messages:", error)
		}
	}

	// Communicate with webview

	// partial has three valid states true (partial message), false (completion of partial message), undefined (individual complete message)
	async ask(
		type: ClineAsk,
		text?: string,
		partial?: boolean,
	): Promise<{ response: ClineAskResponse; text?: string; images?: string[] }> {
		// If this Cline instance was aborted by the provider, then the only thing keeping us alive is a promise still running in the background, in which case we don't want to send its result to the webview as it is attached to a new instance of Cline now. So we can safely ignore the result of any active promises, and this class will be deallocated. (Although we set Cline = undefined in provider, that simply removes the reference to this instance, but the instance is still alive until this promise resolves or rejects.)
		if (this.abort) {
			throw new Error(`Task: ${this.taskNumber} Roo Code instance aborted (#1)`)
		}
		let askTs: number
		if (partial !== undefined) {
			const lastMessage = this.clineMessages.at(-1)
			const isUpdatingPreviousPartial =
				lastMessage && lastMessage.partial && lastMessage.type === "ask" && lastMessage.ask === type
			if (partial) {
				if (isUpdatingPreviousPartial) {
					// existing partial message, so update it
					lastMessage.text = text
					lastMessage.partial = partial
					// todo be more efficient about saving and posting only new data or one whole message at a time so ignore partial for saves, and only post parts of partial message instead of whole array in new listener
					// await this.saveClineMessages()
					// await this.providerRef.deref()?.postStateToWebview()
					await this.providerRef
						.deref()
						?.postMessageToWebview({ type: "partialMessage", partialMessage: lastMessage })
					throw new Error("Current ask promise was ignored (#1)")
				} else {
					// this is a new partial message, so add it with partial state
					// this.askResponse = undefined
					// this.askResponseText = undefined
					// this.askResponseImages = undefined
					askTs = Date.now()
					this.lastMessageTs = askTs
					await this.addToClineMessages({ ts: askTs, type: "ask", ask: type, text, partial })
					await this.providerRef.deref()?.postStateToWebview()
					throw new Error("Current ask promise was ignored (#2)")
				}
			} else {
				// partial=false means its a complete version of a previously partial message
				if (isUpdatingPreviousPartial) {
					// this is the complete version of a previously partial message, so replace the partial with the complete version
					this.askResponse = undefined
					this.askResponseText = undefined
					this.askResponseImages = undefined

					/*
					Bug for the history books:
					In the webview we use the ts as the chatrow key for the virtuoso list. Since we would update this ts right at the end of streaming, it would cause the view to flicker. The key prop has to be stable otherwise react has trouble reconciling items between renders, causing unmounting and remounting of components (flickering).
					The lesson here is if you see flickering when rendering lists, it's likely because the key prop is not stable.
					So in this case we must make sure that the message ts is never altered after first setting it.
					*/
					askTs = lastMessage.ts
					this.lastMessageTs = askTs
					// lastMessage.ts = askTs
					lastMessage.text = text
					lastMessage.partial = false
					await this.saveClineMessages()
					// await this.providerRef.deref()?.postStateToWebview()
					await this.providerRef
						.deref()
						?.postMessageToWebview({ type: "partialMessage", partialMessage: lastMessage })
				} else {
					// this is a new partial=false message, so add it like normal
					this.askResponse = undefined
					this.askResponseText = undefined
					this.askResponseImages = undefined
					askTs = Date.now()
					this.lastMessageTs = askTs
					await this.addToClineMessages({ ts: askTs, type: "ask", ask: type, text })
					await this.providerRef.deref()?.postStateToWebview()
				}
			}
		} else {
			// this is a new non-partial message, so add it like normal
			// const lastMessage = this.clineMessages.at(-1)
			this.askResponse = undefined
			this.askResponseText = undefined
			this.askResponseImages = undefined
			askTs = Date.now()
			this.lastMessageTs = askTs
			await this.addToClineMessages({ ts: askTs, type: "ask", ask: type, text })
			await this.providerRef.deref()?.postStateToWebview()
		}

		await pWaitFor(() => this.askResponse !== undefined || this.lastMessageTs !== askTs, { interval: 100 })
		if (this.lastMessageTs !== askTs) {
			throw new Error("Current ask promise was ignored") // could happen if we send multiple asks in a row i.e. with command_output. It's important that when we know an ask could fail, it is handled gracefully
		}
		const result = { response: this.askResponse!, text: this.askResponseText, images: this.askResponseImages }
		this.askResponse = undefined
		this.askResponseText = undefined
		this.askResponseImages = undefined
		return result
	}

	async handleWebviewAskResponse(askResponse: ClineAskResponse, text?: string, images?: string[]) {
		this.askResponse = askResponse
		this.askResponseText = text
		this.askResponseImages = images
	}

	async say(
		type: ClineSay,
		text?: string,
		images?: string[],
		partial?: boolean,
		checkpoint?: Record<string, unknown>,
	): Promise<undefined> {
		if (this.abort) {
			throw new Error(`Task: ${this.taskNumber} Roo Code instance aborted (#2)`)
		}

		if (partial !== undefined) {
			const lastMessage = this.clineMessages.at(-1)
			const isUpdatingPreviousPartial =
				lastMessage && lastMessage.partial && lastMessage.type === "say" && lastMessage.say === type
			if (partial) {
				if (isUpdatingPreviousPartial) {
					// existing partial message, so update it
					lastMessage.text = text
					lastMessage.images = images
					lastMessage.partial = partial
					await this.providerRef
						.deref()
						?.postMessageToWebview({ type: "partialMessage", partialMessage: lastMessage })
				} else {
					// this is a new partial message, so add it with partial state
					const sayTs = Date.now()
					this.lastMessageTs = sayTs
					await this.addToClineMessages({ ts: sayTs, type: "say", say: type, text, images, partial })
					await this.providerRef.deref()?.postStateToWebview()
				}
			} else {
				// partial=false means its a complete version of a previously partial message
				if (isUpdatingPreviousPartial) {
					// this is the complete version of a previously partial message, so replace the partial with the complete version
					this.lastMessageTs = lastMessage.ts
					// lastMessage.ts = sayTs
					lastMessage.text = text
					lastMessage.images = images
					lastMessage.partial = false

					// instead of streaming partialMessage events, we do a save and post like normal to persist to disk
					await this.saveClineMessages()
					// await this.providerRef.deref()?.postStateToWebview()
					await this.providerRef
						.deref()
						?.postMessageToWebview({ type: "partialMessage", partialMessage: lastMessage }) // more performant than an entire postStateToWebview
				} else {
					// this is a new partial=false message, so add it like normal
					const sayTs = Date.now()
					this.lastMessageTs = sayTs
					await this.addToClineMessages({ ts: sayTs, type: "say", say: type, text, images })
					await this.providerRef.deref()?.postStateToWebview()
				}
			}
		} else {
			// this is a new non-partial message, so add it like normal
			const sayTs = Date.now()
			this.lastMessageTs = sayTs
			await this.addToClineMessages({ ts: sayTs, type: "say", say: type, text, images, checkpoint })
			await this.providerRef.deref()?.postStateToWebview()
		}
	}

	async sayAndCreateMissingParamError(toolName: ToolUseName, paramName: string, relPath?: string) {
		await this.say(
			"error",
			`Roo tried to use ${toolName}${
				relPath ? ` for '${relPath.toPosix()}'` : ""
			} without value for required parameter '${paramName}'. Retrying...`,
		)
		return formatResponse.toolError(formatResponse.missingToolParameterError(paramName))
	}

	// Task lifecycle

	private async startTask(task?: string, images?: string[]): Promise<void> {
		// conversationHistory (for API) and clineMessages (for webview) need to be in sync
		// if the extension process were killed, then on restart the clineMessages might not be empty, so we need to set it to [] when we create a new Cline client (otherwise webview would show stale messages from previous session)
		this.clineMessages = []
		this.apiConversationHistory = []
		await this.providerRef.deref()?.postStateToWebview()

		await this.say("text", task, images)
		this.isInitialized = true

		let imageBlocks: Anthropic.ImageBlockParam[] = formatResponse.imageBlocks(images)
		await this.initiateTaskLoop([
			{
				type: "text",
				text: `<task>\n${task}\n</task>`,
			},
			...imageBlocks,
		])
	}

	async resumePausedTask(lastMessage?: string) {
		// release this Cline instance from paused state
		this.isPaused = false

		// fake an answer from the subtask that it has completed running and this is the result of what it has done
		// add the message to the chat history and to the webview ui
		try {
			await this.say("text", `${lastMessage ?? "Please continue to the next task."}`)

			await this.addToApiConversationHistory({
				role: "user",
				content: [
					{
						type: "text",
						text: `[new_task completed] Result: ${lastMessage ?? "Please continue to the next task."}`,
					},
				],
			})
		} catch (error) {
			this.providerRef
				.deref()
				?.log(`Error failed to add reply from subtast into conversation of parent task, error: ${error}`)
			throw error
		}
	}

	private async resumeTaskFromHistory() {
		const modifiedClineMessages = await this.getSavedClineMessages()

		// Remove any resume messages that may have been added before
		const lastRelevantMessageIndex = findLastIndex(
			modifiedClineMessages,
			(m) => !(m.ask === "resume_task" || m.ask === "resume_completed_task"),
		)
		if (lastRelevantMessageIndex !== -1) {
			modifiedClineMessages.splice(lastRelevantMessageIndex + 1)
		}

		// since we don't use api_req_finished anymore, we need to check if the last api_req_started has a cost value, if it doesn't and no cancellation reason to present, then we remove it since it indicates an api request without any partial content streamed
		const lastApiReqStartedIndex = findLastIndex(
			modifiedClineMessages,
			(m) => m.type === "say" && m.say === "api_req_started",
		)
		if (lastApiReqStartedIndex !== -1) {
			const lastApiReqStarted = modifiedClineMessages[lastApiReqStartedIndex]
			const { cost, cancelReason }: ClineApiReqInfo = JSON.parse(lastApiReqStarted.text || "{}")
			if (cost === undefined && cancelReason === undefined) {
				modifiedClineMessages.splice(lastApiReqStartedIndex, 1)
			}
		}

		await this.overwriteClineMessages(modifiedClineMessages)
		this.clineMessages = await this.getSavedClineMessages()

		// Now present the cline messages to the user and ask if they want to
		// resume (NOTE: we ran into a bug before where the
		// apiConversationHistory wouldn't be initialized when opening a old
		// task, and it was because we were waiting for resume).
		// This is important in case the user deletes messages without resuming
		// the task first.
		this.apiConversationHistory = await this.getSavedApiConversationHistory()

		const lastClineMessage = this.clineMessages
			.slice()
			.reverse()
			.find((m) => !(m.ask === "resume_task" || m.ask === "resume_completed_task")) // could be multiple resume tasks
		// const lastClineMessage = this.clineMessages[lastClineMessageIndex]
		// could be a completion result with a command
		// const secondLastClineMessage = this.clineMessages
		// 	.slice()
		// 	.reverse()
		// 	.find(
		// 		(m, index) =>
		// 			index !== lastClineMessageIndex && !(m.ask === "resume_task" || m.ask === "resume_completed_task")
		// 	)
		// (lastClineMessage?.ask === "command" && secondLastClineMessage?.ask === "completion_result")

		let askType: ClineAsk
		if (lastClineMessage?.ask === "completion_result") {
			askType = "resume_completed_task"
		} else {
			askType = "resume_task"
		}

		this.isInitialized = true

		const { response, text, images } = await this.ask(askType) // calls poststatetowebview
		let responseText: string | undefined
		let responseImages: string[] | undefined
		if (response === "messageResponse") {
			await this.say("user_feedback", text, images)
			responseText = text
			responseImages = images
		}

		// Make sure that the api conversation history can be resumed by the API,
		// even if it goes out of sync with cline messages.
		let existingApiConversationHistory: Anthropic.Messages.MessageParam[] =
			await this.getSavedApiConversationHistory()

		// v2.0 xml tags refactor caveat: since we don't use tools anymore, we need to replace all tool use blocks with a text block since the API disallows conversations with tool uses and no tool schema
		const conversationWithoutToolBlocks = existingApiConversationHistory.map((message) => {
			if (Array.isArray(message.content)) {
				const newContent = message.content.map((block) => {
					if (block.type === "tool_use") {
						// it's important we convert to the new tool schema format so the model doesn't get confused about how to invoke tools
						const inputAsXml = Object.entries(block.input as Record<string, string>)
							.map(([key, value]) => `<${key}>\n${value}\n</${key}>`)
							.join("\n")
						return {
							type: "text",
							text: `<${block.name}>\n${inputAsXml}\n</${block.name}>`,
						} as Anthropic.Messages.TextBlockParam
					} else if (block.type === "tool_result") {
						// Convert block.content to text block array, removing images
						const contentAsTextBlocks = Array.isArray(block.content)
							? block.content.filter((item) => item.type === "text")
							: [{ type: "text", text: block.content }]
						const textContent = contentAsTextBlocks.map((item) => item.text).join("\n\n")
						const toolName = findToolName(block.tool_use_id, existingApiConversationHistory)
						return {
							type: "text",
							text: `[${toolName} Result]\n\n${textContent}`,
						} as Anthropic.Messages.TextBlockParam
					}
					return block
				})
				return { ...message, content: newContent }
			}
			return message
		})
		existingApiConversationHistory = conversationWithoutToolBlocks

		// FIXME: remove tool use blocks altogether

		// if the last message is an assistant message, we need to check if there's tool use since every tool use has to have a tool response
		// if there's no tool use and only a text block, then we can just add a user message
		// (note this isn't relevant anymore since we use custom tool prompts instead of tool use blocks, but this is here for legacy purposes in case users resume old tasks)

		// if the last message is a user message, we can need to get the assistant message before it to see if it made tool calls, and if so, fill in the remaining tool responses with 'interrupted'

		let modifiedOldUserContent: UserContent // either the last message if its user message, or the user message before the last (assistant) message
		let modifiedApiConversationHistory: Anthropic.Messages.MessageParam[] // need to remove the last user message to replace with new modified user message
		if (existingApiConversationHistory.length > 0) {
			const lastMessage = existingApiConversationHistory[existingApiConversationHistory.length - 1]

			if (lastMessage.role === "assistant") {
				const content = Array.isArray(lastMessage.content)
					? lastMessage.content
					: [{ type: "text", text: lastMessage.content }]
				const hasToolUse = content.some((block) => block.type === "tool_use")

				if (hasToolUse) {
					const toolUseBlocks = content.filter(
						(block) => block.type === "tool_use",
					) as Anthropic.Messages.ToolUseBlock[]
					const toolResponses: Anthropic.ToolResultBlockParam[] = toolUseBlocks.map((block) => ({
						type: "tool_result",
						tool_use_id: block.id,
						content: "Task was interrupted before this tool call could be completed.",
					}))
					modifiedApiConversationHistory = [...existingApiConversationHistory] // no changes
					modifiedOldUserContent = [...toolResponses]
				} else {
					modifiedApiConversationHistory = [...existingApiConversationHistory]
					modifiedOldUserContent = []
				}
			} else if (lastMessage.role === "user") {
				const previousAssistantMessage: Anthropic.Messages.MessageParam | undefined =
					existingApiConversationHistory[existingApiConversationHistory.length - 2]

				const existingUserContent: UserContent = Array.isArray(lastMessage.content)
					? lastMessage.content
					: [{ type: "text", text: lastMessage.content }]
				if (previousAssistantMessage && previousAssistantMessage.role === "assistant") {
					const assistantContent = Array.isArray(previousAssistantMessage.content)
						? previousAssistantMessage.content
						: [{ type: "text", text: previousAssistantMessage.content }]

					const toolUseBlocks = assistantContent.filter(
						(block) => block.type === "tool_use",
					) as Anthropic.Messages.ToolUseBlock[]

					if (toolUseBlocks.length > 0) {
						const existingToolResults = existingUserContent.filter(
							(block) => block.type === "tool_result",
						) as Anthropic.ToolResultBlockParam[]

						const missingToolResponses: Anthropic.ToolResultBlockParam[] = toolUseBlocks
							.filter(
								(toolUse) => !existingToolResults.some((result) => result.tool_use_id === toolUse.id),
							)
							.map((toolUse) => ({
								type: "tool_result",
								tool_use_id: toolUse.id,
								content: "Task was interrupted before this tool call could be completed.",
							}))

						modifiedApiConversationHistory = existingApiConversationHistory.slice(0, -1) // removes the last user message
						modifiedOldUserContent = [...existingUserContent, ...missingToolResponses]
					} else {
						modifiedApiConversationHistory = existingApiConversationHistory.slice(0, -1)
						modifiedOldUserContent = [...existingUserContent]
					}
				} else {
					modifiedApiConversationHistory = existingApiConversationHistory.slice(0, -1)
					modifiedOldUserContent = [...existingUserContent]
				}
			} else {
				throw new Error("Unexpected: Last message is not a user or assistant message")
			}
		} else {
			throw new Error("Unexpected: No existing API conversation history")
		}

		let newUserContent: UserContent = [...modifiedOldUserContent]

		const agoText = ((): string => {
			const timestamp = lastClineMessage?.ts ?? Date.now()
			const now = Date.now()
			const diff = now - timestamp
			const minutes = Math.floor(diff / 60000)
			const hours = Math.floor(minutes / 60)
			const days = Math.floor(hours / 24)

			if (days > 0) {
				return `${days} day${days > 1 ? "s" : ""} ago`
			}
			if (hours > 0) {
				return `${hours} hour${hours > 1 ? "s" : ""} ago`
			}
			if (minutes > 0) {
				return `${minutes} minute${minutes > 1 ? "s" : ""} ago`
			}
			return "just now"
		})()

		const wasRecent = lastClineMessage?.ts && Date.now() - lastClineMessage.ts < 30_000

		newUserContent.push({
			type: "text",
			text:
				`[TASK RESUMPTION] This task was interrupted ${agoText}. It may or may not be complete, so please reassess the task context. Be aware that the project state may have changed since then. The current working directory is now '${cwd.toPosix()}'. If the task has not been completed, retry the last step before interruption and proceed with completing the task.\n\nNote: If you previously attempted a tool use that the user did not provide a result for, you should assume the tool use was not successful and assess whether you should retry. If the last tool was a browser_action, the browser has been closed and you must launch a new browser if needed.${
					wasRecent
						? "\n\nIMPORTANT: If the last tool use was a write_to_file that was interrupted, the file was reverted back to its original state before the interrupted edit, and you do NOT need to re-read the file as you already have its up-to-date contents."
						: ""
				}` +
				(responseText
					? `\n\nNew instructions for task continuation:\n<user_message>\n${responseText}\n</user_message>`
					: ""),
		})

		if (responseImages && responseImages.length > 0) {
			newUserContent.push(...formatResponse.imageBlocks(responseImages))
		}

		await this.overwriteApiConversationHistory(modifiedApiConversationHistory)
		await this.initiateTaskLoop(newUserContent)
	}

	private async initiateTaskLoop(userContent: UserContent): Promise<void> {
		// Kicks off the checkpoints initialization process in the background.
		this.getCheckpointService()

		let nextUserContent = userContent
		let includeFileDetails = true

		while (!this.abort) {
			const didEndLoop = await this.recursivelyMakeClineRequests(nextUserContent, includeFileDetails)
			includeFileDetails = false // we only need file details the first time

			//  The way this agentic loop works is that cline will be given a task that he then calls tools to complete. unless there's an attempt_completion call, we keep responding back to him with his tool's responses until he either attempt_completion or does not use anymore tools. If he does not use anymore tools, we ask him to consider if he's completed the task and then call attempt_completion, otherwise proceed with completing the task.
			// There is a MAX_REQUESTS_PER_TASK limit to prevent infinite requests, but Cline is prompted to finish the task as efficiently as he can.

			//const totalCost = this.calculateApiCost(totalInputTokens, totalOutputTokens)
			if (didEndLoop) {
				// For now a task never 'completes'. This will only happen if the user hits max requests and denies resetting the count.
				//this.say("task_completed", `Task completed. Total API usage cost: ${totalCost}`)
				break
			} else {
				// this.say(
				// 	"tool",
				// 	"Cline responded with only text blocks but has not called attempt_completion yet. Forcing him to continue with task..."
				// )
				nextUserContent = [
					{
						type: "text",
						text: formatResponse.noToolsUsed(),
					},
				]
				this.consecutiveMistakeCount++
			}
		}
	}

	async abortTask(isAbandoned = false) {
		// Will stop any autonomously running promises.
		if (isAbandoned) {
			this.abandoned = true
		}

		this.abort = true

		this.terminalManager.disposeAll()
		this.urlContentFetcher.closeBrowser()
		this.browserSession.closeBrowser()

		// If we're not streaming then `abortStream` (which reverts the diff
		// view changes) won't be called, so we need to revert the changes here.
		if (this.isStreaming && this.diffViewProvider.isEditing) {
			await this.diffViewProvider.revertChanges()
		}
	}

	// Tools

	async executeCommandTool(command: string): Promise<[boolean, ToolResponse]> {
		const terminalInfo = await this.terminalManager.getOrCreateTerminal(cwd)
		terminalInfo.terminal.show() // weird visual bug when creating new terminals (even manually) where there's an empty space at the top.
		const process = this.terminalManager.runCommand(terminalInfo, command)

		let userFeedback: { text?: string; images?: string[] } | undefined
		let didContinue = false
		const sendCommandOutput = async (line: string): Promise<void> => {
			try {
				const { response, text, images } = await this.ask("command_output", line)
				if (response === "yesButtonClicked") {
					// proceed while running
				} else {
					userFeedback = { text, images }
				}
				didContinue = true
				process.continue() // continue past the await
			} catch {
				// This can only happen if this ask promise was ignored, so ignore this error
			}
		}

		let lines: string[] = []
		process.on("line", (line) => {
			lines.push(line)
			if (!didContinue) {
				sendCommandOutput(line)
			} else {
				this.say("command_output", line)
			}
		})

		let completed = false
		let exitDetails: ExitCodeDetails | undefined
		process.once("completed", (output?: string) => {
			// Use provided output if available, otherwise keep existing result.
			if (output) {
				lines = output.split("\n")
			}
			completed = true
		})

		process.once("shell_execution_complete", (id: number, details: ExitCodeDetails) => {
			if (id === terminalInfo.id) {
				exitDetails = details
			}
		})

		process.once("no_shell_integration", async () => {
			await this.say("shell_integration_warning")
		})

		await process

		// Wait for a short delay to ensure all messages are sent to the webview
		// This delay allows time for non-awaited promises to be created and
		// for their associated messages to be sent to the webview, maintaining
		// the correct order of messages (although the webview is smart about
		// grouping command_output messages despite any gaps anyways)
		await delay(50)

		const { terminalOutputLineLimit } = (await this.providerRef.deref()?.getState()) ?? {}
		const output = truncateOutput(lines.join("\n"), terminalOutputLineLimit)
		const result = output.trim()

		if (userFeedback) {
			await this.say("user_feedback", userFeedback.text, userFeedback.images)
			return [
				true,
				formatResponse.toolResult(
					`Command is still running in the user's terminal.${
						result.length > 0 ? `\nHere's the output so far:\n${result}` : ""
					}\n\nThe user provided the following feedback:\n<feedback>\n${userFeedback.text}\n</feedback>`,
					userFeedback.images,
				),
			]
		}

		if (completed) {
			let exitStatus = "No exit code available"
			if (exitDetails !== undefined) {
				if (exitDetails.signal) {
					exitStatus = `Process terminated by signal ${exitDetails.signal} (${exitDetails.signalName})`
					if (exitDetails.coreDumpPossible) {
						exitStatus += " - core dump possible"
					}
				} else {
					exitStatus = `Exit code: ${exitDetails.exitCode}`
				}
			}
			return [false, `Command executed. ${exitStatus}${result.length > 0 ? `\nOutput:\n${result}` : ""}`]
		} else {
			return [
				false,
				`Command is still running in the user's terminal.${
					result.length > 0 ? `\nHere's the output so far:\n${result}` : ""
				}\n\nYou will be updated on the terminal status and new output in the future.`,
			]
		}
	}

	async *attemptApiRequest(previousApiReqIndex: number, retryAttempt: number = 0): ApiStream {
		let mcpHub: McpHub | undefined

		const { mcpEnabled, alwaysApproveResubmit, requestDelaySeconds, rateLimitSeconds } =
			(await this.providerRef.deref()?.getState()) ?? {}

		let rateLimitDelay = 0

		// Only apply rate limiting if this isn't the first request
		if (this.lastApiRequestTime) {
			const now = Date.now()
			const timeSinceLastRequest = now - this.lastApiRequestTime
			const rateLimit = rateLimitSeconds || 0
			rateLimitDelay = Math.ceil(Math.max(0, rateLimit * 1000 - timeSinceLastRequest) / 1000)
		}

		// Only show rate limiting message if we're not retrying. If retrying, we'll include the delay there.
		if (rateLimitDelay > 0 && retryAttempt === 0) {
			// Show countdown timer
			for (let i = rateLimitDelay; i > 0; i--) {
				const delayMessage = `Rate limiting for ${i} seconds...`
				await this.say("api_req_retry_delayed", delayMessage, undefined, true)
				await delay(1000)
			}
		}

		// Update last request time before making the request
		this.lastApiRequestTime = Date.now()

		if (mcpEnabled ?? true) {
			mcpHub = this.providerRef.deref()?.getMcpHub()
			if (!mcpHub) {
				throw new Error("MCP hub not available")
			}
			// Wait for MCP servers to be connected before generating system prompt
			await pWaitFor(() => mcpHub!.isConnecting !== true, { timeout: 10_000 }).catch(() => {
				console.error("MCP servers failed to connect in time")
			})
		}

		const {
			browserViewportSize,
			mode,
			customModePrompts,
			preferredLanguage,
			experiments,
			enableMcpServerCreation,
			browserToolEnabled,
		} = (await this.providerRef.deref()?.getState()) ?? {}
		const { customModes } = (await this.providerRef.deref()?.getState()) ?? {}
		const systemPrompt = await (async () => {
			const provider = this.providerRef.deref()
			if (!provider) {
				throw new Error("Provider not available")
			}
			return SYSTEM_PROMPT(
				provider.context,
				cwd,
				(this.api.getModel().info.supportsComputerUse ?? false) && (browserToolEnabled ?? true),
				mcpHub,
				this.diffStrategy,
				browserViewportSize,
				mode,
				customModePrompts,
				customModes,
				this.customInstructions,
				preferredLanguage,
				this.diffEnabled,
				experiments,
				enableMcpServerCreation,
			)
		})()

		// If the previous API request's total token usage is close to the context window, truncate the conversation history to free up space for the new request
		if (previousApiReqIndex >= 0) {
			const previousRequest = this.clineMessages[previousApiReqIndex]?.text
			if (!previousRequest) return

			const {
				tokensIn = 0,
				tokensOut = 0,
				cacheWrites = 0,
				cacheReads = 0,
			}: ClineApiReqInfo = JSON.parse(previousRequest)

			const totalTokens = tokensIn + tokensOut + cacheWrites + cacheReads

			const modelInfo = this.api.getModel().info
			const maxTokens = modelInfo.thinking
				? this.apiConfiguration.modelMaxTokens || modelInfo.maxTokens
				: modelInfo.maxTokens
			const contextWindow = modelInfo.contextWindow
			const trimmedMessages = await truncateConversationIfNeeded({
				messages: this.apiConversationHistory,
				totalTokens,
				maxTokens,
				contextWindow,
				apiHandler: this.api,
			})

			if (trimmedMessages !== this.apiConversationHistory) {
				await this.overwriteApiConversationHistory(trimmedMessages)
			}
		}

		// Clean conversation history by:
		// 1. Converting to Anthropic.MessageParam by spreading only the API-required properties
		// 2. Converting image blocks to text descriptions if model doesn't support images
		const cleanConversationHistory = this.apiConversationHistory.map(({ role, content }) => {
			// Handle array content (could contain image blocks)
			if (Array.isArray(content)) {
				if (!this.api.getModel().info.supportsImages) {
					// Convert image blocks to text descriptions
					content = content.map((block) => {
						if (block.type === "image") {
							// Convert image blocks to text descriptions
							// Note: We can't access the actual image content/url due to API limitations,
							// but we can indicate that an image was present in the conversation
							return {
								type: "text",
								text: "[Referenced image in conversation]",
							}
						}
						return block
					})
				}
			}
			return { role, content }
		})
		const stream = this.api.createMessage(systemPrompt, cleanConversationHistory)
		const iterator = stream[Symbol.asyncIterator]()

		try {
			// awaiting first chunk to see if it will throw an error
			this.isWaitingForFirstChunk = true
			const firstChunk = await iterator.next()
			yield firstChunk.value
			this.isWaitingForFirstChunk = false
		} catch (error) {
			// note that this api_req_failed ask is unique in that we only present this option if the api hasn't streamed any content yet (ie it fails on the first chunk due), as it would allow them to hit a retry button. However if the api failed mid-stream, it could be in any arbitrary state where some tools may have executed, so that error is handled differently and requires cancelling the task entirely.
			if (alwaysApproveResubmit) {
				const errorMsg = error.error?.metadata?.raw ?? error.message ?? "Unknown error"
				const baseDelay = requestDelaySeconds || 5
				const exponentialDelay = Math.ceil(baseDelay * Math.pow(2, retryAttempt))
				// Wait for the greater of the exponential delay or the rate limit delay
				const finalDelay = Math.max(exponentialDelay, rateLimitDelay)

				// Show countdown timer with exponential backoff
				for (let i = finalDelay; i > 0; i--) {
					await this.say(
						"api_req_retry_delayed",
						`${errorMsg}\n\nRetry attempt ${retryAttempt + 1}\nRetrying in ${i} seconds...`,
						undefined,
						true,
					)
					await delay(1000)
				}

				await this.say(
					"api_req_retry_delayed",
					`${errorMsg}\n\nRetry attempt ${retryAttempt + 1}\nRetrying now...`,
					undefined,
					false,
				)

				// delegate generator output from the recursive call with incremented retry count
				yield* this.attemptApiRequest(previousApiReqIndex, retryAttempt + 1)
				return
			} else {
				const { response } = await this.ask(
					"api_req_failed",
					error.message ?? JSON.stringify(serializeError(error), null, 2),
				)
				if (response !== "yesButtonClicked") {
					// this will never happen since if noButtonClicked, we will clear current task, aborting this instance
					throw new Error("API request failed")
				}
				await this.say("api_req_retried")
				// delegate generator output from the recursive call
				yield* this.attemptApiRequest(previousApiReqIndex)
				return
			}
		}

		// no error, so we can continue to yield all remaining chunks
		// (needs to be placed outside of try/catch since it we want caller to handle errors not with api_req_failed as that is reserved for first chunk failures only)
		// this delegates to another generator or iterable object. In this case, it's saying "yield all remaining values from this iterator". This effectively passes along all subsequent chunks from the original stream.
		yield* iterator
	}

	async presentAssistantMessage() {
		if (this.abort) {
			throw new Error(`Task: ${this.taskNumber} Roo Code instance aborted (#3)`)
		}

		if (this.presentAssistantMessageLocked) {
			this.presentAssistantMessageHasPendingUpdates = true
			return
		}
		this.presentAssistantMessageLocked = true
		this.presentAssistantMessageHasPendingUpdates = false

		if (this.currentStreamingContentIndex >= this.assistantMessageContent.length) {
			// this may happen if the last content block was completed before streaming could finish. if streaming is finished, and we're out of bounds then this means we already presented/executed the last content block and are ready to continue to next request
			if (this.didCompleteReadingStream) {
				this.userMessageContentReady = true
			}
			// console.log("no more content blocks to stream! this shouldn't happen?")
			this.presentAssistantMessageLocked = false
			return
			//throw new Error("No more content blocks to stream! This shouldn't happen...") // remove and just return after testing
		}

		const block = cloneDeep(this.assistantMessageContent[this.currentStreamingContentIndex]) // need to create copy bc while stream is updating the array, it could be updating the reference block properties too

		let isCheckpointPossible = false

		switch (block.type) {
			case "text": {
				if (this.didRejectTool || this.didAlreadyUseTool) {
					break
				}
				let content = block.content
				if (content) {
					// (have to do this for partial and complete since sending content in thinking tags to markdown renderer will automatically be removed)
					// Remove end substrings of <thinking or </thinking (below xml parsing is only for opening tags)
					// (this is done with the xml parsing below now, but keeping here for reference)
					// content = content.replace(/<\/?t(?:h(?:i(?:n(?:k(?:i(?:n(?:g)?)?)?$/, "")
					// Remove all instances of <thinking> (with optional line break after) and </thinking> (with optional line break before)
					// - Needs to be separate since we dont want to remove the line break before the first tag
					// - Needs to happen before the xml parsing below
					content = content.replace(/<thinking>\s?/g, "")
					content = content.replace(/\s?<\/thinking>/g, "")

					// Remove partial XML tag at the very end of the content (for tool use and thinking tags)
					// (prevents scrollview from jumping when tags are automatically removed)
					const lastOpenBracketIndex = content.lastIndexOf("<")
					if (lastOpenBracketIndex !== -1) {
						const possibleTag = content.slice(lastOpenBracketIndex)
						// Check if there's a '>' after the last '<' (i.e., if the tag is complete) (complete thinking and tool tags will have been removed by now)
						const hasCloseBracket = possibleTag.includes(">")
						if (!hasCloseBracket) {
							// Extract the potential tag name
							let tagContent: string
							if (possibleTag.startsWith("</")) {
								tagContent = possibleTag.slice(2).trim()
							} else {
								tagContent = possibleTag.slice(1).trim()
							}
							// Check if tagContent is likely an incomplete tag name (letters and underscores only)
							const isLikelyTagName = /^[a-zA-Z_]+$/.test(tagContent)
							// Preemptively remove < or </ to keep from these artifacts showing up in chat (also handles closing thinking tags)
							const isOpeningOrClosing = possibleTag === "<" || possibleTag === "</"
							// If the tag is incomplete and at the end, remove it from the content
							if (isOpeningOrClosing || isLikelyTagName) {
								content = content.slice(0, lastOpenBracketIndex).trim()
							}
						}
					}
				}
				await this.say("text", content, undefined, block.partial)
				break
			}
			case "tool_use":
				const toolDescription = (): string => {
					switch (block.name) {
						case "execute_command":
							return `[${block.name} for '${block.params.command}']`
						case "read_file":
							return `[${block.name} for '${block.params.path}']`
						case "write_to_file":
							return `[${block.name} for '${block.params.path}']`
						case "apply_diff":
							return `[${block.name} for '${block.params.path}']`
						case "search_files":
							return `[${block.name} for '${block.params.regex}'${
								block.params.file_pattern ? ` in '${block.params.file_pattern}'` : ""
							}]`
						case "insert_content":
							return `[${block.name} for '${block.params.path}']`
						case "search_and_replace":
							return `[${block.name} for '${block.params.path}']`
						case "list_files":
							return `[${block.name} for '${block.params.path}']`
						case "list_code_definition_names":
							return `[${block.name} for '${block.params.path}']`
						case "browser_action":
							return `[${block.name} for '${block.params.action}']`
						case "use_mcp_tool":
							return `[${block.name} for '${block.params.server_name}']`
						case "access_mcp_resource":
							return `[${block.name} for '${block.params.server_name}']`
						case "ask_followup_question":
							return `[${block.name} for '${block.params.question}']`
						case "attempt_completion":
							return `[${block.name}]`
						case "switch_mode":
							return `[${block.name} to '${block.params.mode_slug}'${block.params.reason ? ` because: ${block.params.reason}` : ""}]`
						case "new_task": {
							const mode = block.params.mode ?? defaultModeSlug
							const message = block.params.message ?? "(no message)"
							const modeName = getModeBySlug(mode, customModes)?.name ?? mode
							return `[${block.name} in ${modeName} mode: '${message}']`
						}
					}
				}

				if (this.didRejectTool) {
					// ignore any tool content after user has rejected tool once
					if (!block.partial) {
						this.userMessageContent.push({
							type: "text",
							text: `Skipping tool ${toolDescription()} due to user rejecting a previous tool.`,
						})
					} else {
						// partial tool after user rejected a previous tool
						this.userMessageContent.push({
							type: "text",
							text: `Tool ${toolDescription()} was interrupted and not executed due to user rejecting a previous tool.`,
						})
					}
					break
				}

				if (this.didAlreadyUseTool) {
					// ignore any content after a tool has already been used
					this.userMessageContent.push({
						type: "text",
						text: `Tool [${block.name}] was not executed because a tool has already been used in this message. Only one tool may be used per message. You must assess the first tool's result before proceeding to use the next tool.`,
					})
					break
				}

				const pushToolResult = (content: ToolResponse) => {
					this.userMessageContent.push({
						type: "text",
						text: `${toolDescription()} Result:`,
					})
					if (typeof content === "string") {
						this.userMessageContent.push({
							type: "text",
							text: content || "(tool did not return anything)",
						})
					} else {
						this.userMessageContent.push(...content)
					}
					// once a tool result has been collected, ignore all other tool uses since we should only ever present one tool result per message
					this.didAlreadyUseTool = true

					// Flag a checkpoint as possible since we've used a tool
					// which may have changed the file system.
					isCheckpointPossible = true
				}

				const askApproval = async (type: ClineAsk, partialMessage?: string) => {
					const { response, text, images } = await this.ask(type, partialMessage, false)
					if (response !== "yesButtonClicked") {
						// Handle both messageResponse and noButtonClicked with text
						if (text) {
							await this.say("user_feedback", text, images)
							pushToolResult(
								formatResponse.toolResult(formatResponse.toolDeniedWithFeedback(text), images),
							)
						} else {
							pushToolResult(formatResponse.toolDenied())
						}
						this.didRejectTool = true
						return false
					}
					// Handle yesButtonClicked with text
					if (text) {
						await this.say("user_feedback", text, images)
						pushToolResult(formatResponse.toolResult(formatResponse.toolApprovedWithFeedback(text), images))
					}
					return true
				}

				const handleError = async (action: string, error: Error) => {
					const errorString = `Error ${action}: ${JSON.stringify(serializeError(error))}`
					await this.say(
						"error",
						`Error ${action}:\n${error.message ?? JSON.stringify(serializeError(error), null, 2)}`,
					)
					// this.toolResults.push({
					// 	type: "tool_result",
					// 	tool_use_id: toolUseId,
					// 	content: await this.formatToolError(errorString),
					// })
					pushToolResult(formatResponse.toolError(errorString))
				}

				// If block is partial, remove partial closing tag so its not presented to user
				const removeClosingTag = (tag: ToolParamName, text?: string) => {
					if (!block.partial) {
						return text || ""
					}
					if (!text) {
						return ""
					}
					// This regex dynamically constructs a pattern to match the closing tag:
					// - Optionally matches whitespace before the tag
					// - Matches '<' or '</' optionally followed by any subset of characters from the tag name
					const tagRegex = new RegExp(
						`\\s?<\/?${tag
							.split("")
							.map((char) => `(?:${char})?`)
							.join("")}$`,
						"g",
					)
					return text.replace(tagRegex, "")
				}

				if (block.name !== "browser_action") {
					await this.browserSession.closeBrowser()
				}

				// Validate tool use before execution
				const { mode, customModes } = (await this.providerRef.deref()?.getState()) ?? {}
				try {
					validateToolUse(
						block.name as ToolName,
						mode ?? defaultModeSlug,
						customModes ?? [],
						{
							apply_diff: this.diffEnabled,
						},
						block.params,
					)
				} catch (error) {
					this.consecutiveMistakeCount++
					pushToolResult(formatResponse.toolError(error.message))
					break
				}

				switch (block.name) {
					case "write_to_file": {
						const relPath: string | undefined = block.params.path
						let newContent: string | undefined = block.params.content
						let predictedLineCount: number | undefined = parseInt(block.params.line_count ?? "0")
						if (!relPath || !newContent) {
							// checking for newContent ensure relPath is complete
							// wait so we can determine if it's a new file or editing an existing file
							break
						}
						// Check if file exists using cached map or fs.access
						let fileExists: boolean
						if (this.diffViewProvider.editType !== undefined) {
							fileExists = this.diffViewProvider.editType === "modify"
						} else {
							const absolutePath = path.resolve(cwd, relPath)
							fileExists = await fileExistsAtPath(absolutePath)
							this.diffViewProvider.editType = fileExists ? "modify" : "create"
						}

						// pre-processing newContent for cases where weaker models might add artifacts like markdown codeblock markers (deepseek/llama) or extra escape characters (gemini)
						if (newContent.startsWith("```")) {
							// this handles cases where it includes language specifiers like ```python ```js
							newContent = newContent.split("\n").slice(1).join("\n").trim()
						}
						if (newContent.endsWith("```")) {
							newContent = newContent.split("\n").slice(0, -1).join("\n").trim()
						}

						if (!this.api.getModel().id.includes("claude")) {
							// it seems not just llama models are doing this, but also gemini and potentially others
							if (
								newContent.includes("&gt;") ||
								newContent.includes("&lt;") ||
								newContent.includes("&quot;")
							) {
								newContent = newContent
									.replace(/&gt;/g, ">")
									.replace(/&lt;/g, "<")
									.replace(/&quot;/g, '"')
							}
						}

						const sharedMessageProps: ClineSayTool = {
							tool: fileExists ? "editedExistingFile" : "newFileCreated",
							path: getReadablePath(cwd, removeClosingTag("path", relPath)),
						}
						try {
							if (block.partial) {
								// update gui message
								const partialMessage = JSON.stringify(sharedMessageProps)
								await this.ask("tool", partialMessage, block.partial).catch(() => {})
								// update editor
								if (!this.diffViewProvider.isEditing) {
									// open the editor and prepare to stream content in
									await this.diffViewProvider.open(relPath)
								}
								// editor is open, stream content in
								await this.diffViewProvider.update(
									everyLineHasLineNumbers(newContent) ? stripLineNumbers(newContent) : newContent,
									false,
								)
								break
							} else {
								if (!relPath) {
									this.consecutiveMistakeCount++
									pushToolResult(await this.sayAndCreateMissingParamError("write_to_file", "path"))
									await this.diffViewProvider.reset()
									break
								}
								if (!newContent) {
									this.consecutiveMistakeCount++
									pushToolResult(await this.sayAndCreateMissingParamError("write_to_file", "content"))
									await this.diffViewProvider.reset()
									break
								}
								if (!predictedLineCount) {
									this.consecutiveMistakeCount++
									pushToolResult(
										await this.sayAndCreateMissingParamError("write_to_file", "line_count"),
									)
									await this.diffViewProvider.reset()
									break
								}
								this.consecutiveMistakeCount = 0

								// if isEditingFile false, that means we have the full contents of the file already.
								// it's important to note how this function works, you can't make the assumption that the block.partial conditional will always be called since it may immediately get complete, non-partial data. So this part of the logic will always be called.
								// in other words, you must always repeat the block.partial logic here
								if (!this.diffViewProvider.isEditing) {
									// show gui message before showing edit animation
									const partialMessage = JSON.stringify(sharedMessageProps)
									await this.ask("tool", partialMessage, true).catch(() => {}) // sending true for partial even though it's not a partial, this shows the edit row before the content is streamed into the editor
									await this.diffViewProvider.open(relPath)
								}
								await this.diffViewProvider.update(
									everyLineHasLineNumbers(newContent) ? stripLineNumbers(newContent) : newContent,
									true,
								)
								await delay(300) // wait for diff view to update
								this.diffViewProvider.scrollToFirstDiff()

								// Check for code omissions before proceeding
								if (
									detectCodeOmission(
										this.diffViewProvider.originalContent || "",
										newContent,
										predictedLineCount,
									)
								) {
									if (this.diffStrategy) {
										await this.diffViewProvider.revertChanges()
										pushToolResult(
											formatResponse.toolError(
												`Content appears to be truncated (file has ${
													newContent.split("\n").length
												} lines but was predicted to have ${predictedLineCount} lines), and found comments indicating omitted code (e.g., '// rest of code unchanged', '/* previous code */'). Please provide the complete file content without any omissions if possible, or otherwise use the 'apply_diff' tool to apply the diff to the original file.`,
											),
										)
										break
									} else {
										vscode.window
											.showWarningMessage(
												"Potential code truncation detected. This happens when the AI reaches its max output limit.",
												"Follow this guide to fix the issue",
											)
											.then((selection) => {
												if (selection === "Follow this guide to fix the issue") {
													vscode.env.openExternal(
														vscode.Uri.parse(
															"https://github.com/cline/cline/wiki/Troubleshooting-%E2%80%90-Cline-Deleting-Code-with-%22Rest-of-Code-Here%22-Comments",
														),
													)
												}
											})
									}
								}

								const completeMessage = JSON.stringify({
									...sharedMessageProps,
									content: fileExists ? undefined : newContent,
									diff: fileExists
										? formatResponse.createPrettyPatch(
												relPath,
												this.diffViewProvider.originalContent,
												newContent,
											)
										: undefined,
								} satisfies ClineSayTool)
								const didApprove = await askApproval("tool", completeMessage)
								if (!didApprove) {
									await this.diffViewProvider.revertChanges()
									break
								}
								const { newProblemsMessage, userEdits, finalContent } =
									await this.diffViewProvider.saveChanges()
								this.didEditFile = true // used to determine if we should wait for busy terminal to update before sending api request
								if (userEdits) {
									await this.say(
										"user_feedback_diff",
										JSON.stringify({
											tool: fileExists ? "editedExistingFile" : "newFileCreated",
											path: getReadablePath(cwd, relPath),
											diff: userEdits,
										} satisfies ClineSayTool),
									)
									pushToolResult(
										`The user made the following updates to your content:\n\n${userEdits}\n\n` +
											`The updated content, which includes both your original modifications and the user's edits, has been successfully saved to ${relPath.toPosix()}. Here is the full, updated content of the file, including line numbers:\n\n` +
											`<final_file_content path="${relPath.toPosix()}">\n${addLineNumbers(
												finalContent || "",
											)}\n</final_file_content>\n\n` +
											`Please note:\n` +
											`1. You do not need to re-write the file with these changes, as they have already been applied.\n` +
											`2. Proceed with the task using this updated file content as the new baseline.\n` +
											`3. If the user's edits have addressed part of the task or changed the requirements, adjust your approach accordingly.` +
											`${newProblemsMessage}`,
									)
								} else {
									pushToolResult(
										`The content was successfully saved to ${relPath.toPosix()}.${newProblemsMessage}`,
									)
								}
								await this.diffViewProvider.reset()
								break
							}
						} catch (error) {
							await handleError("writing file", error)
							await this.diffViewProvider.reset()
							break
						}
					}
					case "apply_diff": {
						const relPath: string | undefined = block.params.path
						const diffContent: string | undefined = block.params.diff

						const sharedMessageProps: ClineSayTool = {
							tool: "appliedDiff",
							path: getReadablePath(cwd, removeClosingTag("path", relPath)),
						}

						try {
							if (block.partial) {
								// update gui message
								const partialMessage = JSON.stringify(sharedMessageProps)
								await this.ask("tool", partialMessage, block.partial).catch(() => {})
								break
							} else {
								if (!relPath) {
									this.consecutiveMistakeCount++
									pushToolResult(await this.sayAndCreateMissingParamError("apply_diff", "path"))
									break
								}
								if (!diffContent) {
									this.consecutiveMistakeCount++
									pushToolResult(await this.sayAndCreateMissingParamError("apply_diff", "diff"))
									break
								}

								const absolutePath = path.resolve(cwd, relPath)
								const fileExists = await fileExistsAtPath(absolutePath)

								if (!fileExists) {
									this.consecutiveMistakeCount++
									const formattedError = `File does not exist at path: ${absolutePath}\n\n<error_details>\nThe specified file could not be found. Please verify the file path and try again.\n</error_details>`
									await this.say("error", formattedError)
									pushToolResult(formattedError)
									break
								}

								const originalContent = await fs.readFile(absolutePath, "utf-8")

								// Apply the diff to the original content
								const diffResult = (await this.diffStrategy?.applyDiff(
									originalContent,
									diffContent,
									parseInt(block.params.start_line ?? ""),
									parseInt(block.params.end_line ?? ""),
								)) ?? {
									success: false,
									error: "No diff strategy available",
								}
								if (!diffResult.success) {
									this.consecutiveMistakeCount++
									const currentCount =
										(this.consecutiveMistakeCountForApplyDiff.get(relPath) || 0) + 1
									this.consecutiveMistakeCountForApplyDiff.set(relPath, currentCount)
									const errorDetails = diffResult.details
										? JSON.stringify(diffResult.details, null, 2)
										: ""
									const formattedError = `Unable to apply diff to file: ${absolutePath}\n\n<error_details>\n${
										diffResult.error
									}${errorDetails ? `\n\nDetails:\n${errorDetails}` : ""}\n</error_details>`
									if (currentCount >= 2) {
										await this.say("error", formattedError)
									}
									pushToolResult(formattedError)
									break
								}

								this.consecutiveMistakeCount = 0
								this.consecutiveMistakeCountForApplyDiff.delete(relPath)
								// Show diff view before asking for approval
								this.diffViewProvider.editType = "modify"
								await this.diffViewProvider.open(relPath)
								await this.diffViewProvider.update(diffResult.content, true)
								await this.diffViewProvider.scrollToFirstDiff()

								const completeMessage = JSON.stringify({
									...sharedMessageProps,
									diff: diffContent,
								} satisfies ClineSayTool)

								const didApprove = await askApproval("tool", completeMessage)
								if (!didApprove) {
									await this.diffViewProvider.revertChanges() // This likely handles closing the diff view
									break
								}

								const { newProblemsMessage, userEdits, finalContent } =
									await this.diffViewProvider.saveChanges()
								this.didEditFile = true // used to determine if we should wait for busy terminal to update before sending api request
								if (userEdits) {
									await this.say(
										"user_feedback_diff",
										JSON.stringify({
											tool: fileExists ? "editedExistingFile" : "newFileCreated",
											path: getReadablePath(cwd, relPath),
											diff: userEdits,
										} satisfies ClineSayTool),
									)
									pushToolResult(
										`The user made the following updates to your content:\n\n${userEdits}\n\n` +
											`The updated content, which includes both your original modifications and the user's edits, has been successfully saved to ${relPath.toPosix()}. Here is the full, updated content of the file, including line numbers:\n\n` +
											`<final_file_content path="${relPath.toPosix()}">\n${addLineNumbers(
												finalContent || "",
											)}\n</final_file_content>\n\n` +
											`Please note:\n` +
											`1. You do not need to re-write the file with these changes, as they have already been applied.\n` +
											`2. Proceed with the task using this updated file content as the new baseline.\n` +
											`3. If the user's edits have addressed part of the task or changed the requirements, adjust your approach accordingly.` +
											`${newProblemsMessage}`,
									)
								} else {
									pushToolResult(
										`Changes successfully applied to ${relPath.toPosix()}:\n\n${newProblemsMessage}`,
									)
								}
								await this.diffViewProvider.reset()
								break
							}
						} catch (error) {
							await handleError("applying diff", error)
							await this.diffViewProvider.reset()
							break
						}
					}

					case "insert_content": {
						const relPath: string | undefined = block.params.path
						const operations: string | undefined = block.params.operations

						const sharedMessageProps: ClineSayTool = {
							tool: "appliedDiff",
							path: getReadablePath(cwd, removeClosingTag("path", relPath)),
						}

						try {
							if (block.partial) {
								const partialMessage = JSON.stringify(sharedMessageProps)
								await this.ask("tool", partialMessage, block.partial).catch(() => {})
								break
							}

							// Validate required parameters
							if (!relPath) {
								this.consecutiveMistakeCount++
								pushToolResult(await this.sayAndCreateMissingParamError("insert_content", "path"))
								break
							}

							if (!operations) {
								this.consecutiveMistakeCount++
								pushToolResult(await this.sayAndCreateMissingParamError("insert_content", "operations"))
								break
							}

							const absolutePath = path.resolve(cwd, relPath)
							const fileExists = await fileExistsAtPath(absolutePath)

							if (!fileExists) {
								this.consecutiveMistakeCount++
								const formattedError = `File does not exist at path: ${absolutePath}\n\n<error_details>\nThe specified file could not be found. Please verify the file path and try again.\n</error_details>`
								await this.say("error", formattedError)
								pushToolResult(formattedError)
								break
							}

							let parsedOperations: Array<{
								start_line: number
								content: string
							}>

							try {
								parsedOperations = JSON.parse(operations)
								if (!Array.isArray(parsedOperations)) {
									throw new Error("Operations must be an array")
								}
							} catch (error) {
								this.consecutiveMistakeCount++
								await this.say("error", `Failed to parse operations JSON: ${error.message}`)
								pushToolResult(formatResponse.toolError("Invalid operations JSON format"))
								break
							}

							this.consecutiveMistakeCount = 0

							// Read the file
							const fileContent = await fs.readFile(absolutePath, "utf8")
							this.diffViewProvider.editType = "modify"
							this.diffViewProvider.originalContent = fileContent
							const lines = fileContent.split("\n")

							const updatedContent = insertGroups(
								lines,
								parsedOperations.map((elem) => {
									return {
										index: elem.start_line - 1,
										elements: elem.content.split("\n"),
									}
								}),
							).join("\n")

							// Show changes in diff view
							if (!this.diffViewProvider.isEditing) {
								await this.ask("tool", JSON.stringify(sharedMessageProps), true).catch(() => {})
								// First open with original content
								await this.diffViewProvider.open(relPath)
								await this.diffViewProvider.update(fileContent, false)
								this.diffViewProvider.scrollToFirstDiff()
								await delay(200)
							}

							const diff = formatResponse.createPrettyPatch(relPath, fileContent, updatedContent)

							if (!diff) {
								pushToolResult(`No changes needed for '${relPath}'`)
								break
							}

							await this.diffViewProvider.update(updatedContent, true)

							const completeMessage = JSON.stringify({
								...sharedMessageProps,
								diff,
							} satisfies ClineSayTool)

							const didApprove = await this.ask("tool", completeMessage, false).then(
								(response) => response.response === "yesButtonClicked",
							)

							if (!didApprove) {
								await this.diffViewProvider.revertChanges()
								pushToolResult("Changes were rejected by the user.")
								break
							}

							const { newProblemsMessage, userEdits, finalContent } =
								await this.diffViewProvider.saveChanges()
							this.didEditFile = true

							if (!userEdits) {
								pushToolResult(
									`The content was successfully inserted in ${relPath.toPosix()}.${newProblemsMessage}`,
								)
								await this.diffViewProvider.reset()
								break
							}

							const userFeedbackDiff = JSON.stringify({
								tool: "appliedDiff",
								path: getReadablePath(cwd, relPath),
								diff: userEdits,
							} satisfies ClineSayTool)

							console.debug("[DEBUG] User made edits, sending feedback diff:", userFeedbackDiff)
							await this.say("user_feedback_diff", userFeedbackDiff)
							pushToolResult(
								`The user made the following updates to your content:\n\n${userEdits}\n\n` +
									`The updated content, which includes both your original modifications and the user's edits, has been successfully saved to ${relPath.toPosix()}. Here is the full, updated content of the file:\n\n` +
									`<final_file_content path="${relPath.toPosix()}">\n${finalContent}\n</final_file_content>\n\n` +
									`Please note:\n` +
									`1. You do not need to re-write the file with these changes, as they have already been applied.\n` +
									`2. Proceed with the task using this updated file content as the new baseline.\n` +
									`3. If the user's edits have addressed part of the task or changed the requirements, adjust your approach accordingly.` +
									`${newProblemsMessage}`,
							)
							await this.diffViewProvider.reset()
						} catch (error) {
							handleError("insert content", error)
							await this.diffViewProvider.reset()
						}
						break
					}

					case "search_and_replace": {
						const relPath: string | undefined = block.params.path
						const operations: string | undefined = block.params.operations

						const sharedMessageProps: ClineSayTool = {
							tool: "appliedDiff",
							path: getReadablePath(cwd, removeClosingTag("path", relPath)),
						}

						try {
							if (block.partial) {
								const partialMessage = JSON.stringify({
									path: removeClosingTag("path", relPath),
									operations: removeClosingTag("operations", operations),
								})
								await this.ask("tool", partialMessage, block.partial).catch(() => {})
								break
							} else {
								if (!relPath) {
									this.consecutiveMistakeCount++
									pushToolResult(
										await this.sayAndCreateMissingParamError("search_and_replace", "path"),
									)
									break
								}
								if (!operations) {
									this.consecutiveMistakeCount++
									pushToolResult(
										await this.sayAndCreateMissingParamError("search_and_replace", "operations"),
									)
									break
								}

								const absolutePath = path.resolve(cwd, relPath)
								const fileExists = await fileExistsAtPath(absolutePath)

								if (!fileExists) {
									this.consecutiveMistakeCount++
									const formattedError = `File does not exist at path: ${absolutePath}\n\n<error_details>\nThe specified file could not be found. Please verify the file path and try again.\n</error_details>`
									await this.say("error", formattedError)
									pushToolResult(formattedError)
									break
								}

								let parsedOperations: Array<{
									search: string
									replace: string
									start_line?: number
									end_line?: number
									use_regex?: boolean
									ignore_case?: boolean
									regex_flags?: string
								}>

								try {
									parsedOperations = JSON.parse(operations)
									if (!Array.isArray(parsedOperations)) {
										throw new Error("Operations must be an array")
									}
								} catch (error) {
									this.consecutiveMistakeCount++
									await this.say("error", `Failed to parse operations JSON: ${error.message}`)
									pushToolResult(formatResponse.toolError("Invalid operations JSON format"))
									break
								}

								// Read the original file content
								const fileContent = await fs.readFile(absolutePath, "utf-8")
								this.diffViewProvider.editType = "modify"
								this.diffViewProvider.originalContent = fileContent
								let lines = fileContent.split("\n")

								for (const op of parsedOperations) {
									const flags = op.regex_flags ?? (op.ignore_case ? "gi" : "g")
									const multilineFlags = flags.includes("m") ? flags : flags + "m"

									const searchPattern = op.use_regex
										? new RegExp(op.search, multilineFlags)
										: new RegExp(escapeRegExp(op.search), multilineFlags)

									if (op.start_line || op.end_line) {
										const startLine = Math.max((op.start_line ?? 1) - 1, 0)
										const endLine = Math.min((op.end_line ?? lines.length) - 1, lines.length - 1)

										// Get the content before and after the target section
										const beforeLines = lines.slice(0, startLine)
										const afterLines = lines.slice(endLine + 1)

										// Get the target section and perform replacement
										const targetContent = lines.slice(startLine, endLine + 1).join("\n")
										const modifiedContent = targetContent.replace(searchPattern, op.replace)
										const modifiedLines = modifiedContent.split("\n")

										// Reconstruct the full content with the modified section
										lines = [...beforeLines, ...modifiedLines, ...afterLines]
									} else {
										// Global replacement
										const fullContent = lines.join("\n")
										const modifiedContent = fullContent.replace(searchPattern, op.replace)
										lines = modifiedContent.split("\n")
									}
								}

								const newContent = lines.join("\n")

								this.consecutiveMistakeCount = 0

								// Show diff preview
								const diff = formatResponse.createPrettyPatch(relPath, fileContent, newContent)

								if (!diff) {
									pushToolResult(`No changes needed for '${relPath}'`)
									break
								}

								await this.diffViewProvider.open(relPath)
								await this.diffViewProvider.update(newContent, true)
								this.diffViewProvider.scrollToFirstDiff()

								const completeMessage = JSON.stringify({
									...sharedMessageProps,
									diff: diff,
								} satisfies ClineSayTool)

								const didApprove = await askApproval("tool", completeMessage)
								if (!didApprove) {
									await this.diffViewProvider.revertChanges() // This likely handles closing the diff view
									break
								}

								const { newProblemsMessage, userEdits, finalContent } =
									await this.diffViewProvider.saveChanges()
								this.didEditFile = true // used to determine if we should wait for busy terminal to update before sending api request
								if (userEdits) {
									await this.say(
										"user_feedback_diff",
										JSON.stringify({
											tool: fileExists ? "editedExistingFile" : "newFileCreated",
											path: getReadablePath(cwd, relPath),
											diff: userEdits,
										} satisfies ClineSayTool),
									)
									pushToolResult(
										`The user made the following updates to your content:\n\n${userEdits}\n\n` +
											`The updated content, which includes both your original modifications and the user's edits, has been successfully saved to ${relPath.toPosix()}. Here is the full, updated content of the file, including line numbers:\n\n` +
											`<final_file_content path="${relPath.toPosix()}">\n${addLineNumbers(finalContent || "")}\n</final_file_content>\n\n` +
											`Please note:\n` +
											`1. You do not need to re-write the file with these changes, as they have already been applied.\n` +
											`2. Proceed with the task using this updated file content as the new baseline.\n` +
											`3. If the user's edits have addressed part of the task or changed the requirements, adjust your approach accordingly.` +
											`${newProblemsMessage}`,
									)
								} else {
									pushToolResult(
										`Changes successfully applied to ${relPath.toPosix()}:\n\n${newProblemsMessage}`,
									)
								}
								await this.diffViewProvider.reset()
								break
							}
						} catch (error) {
							await handleError("applying search and replace", error)
							await this.diffViewProvider.reset()
							break
						}
					}

					case "read_file": {
						const relPath: string | undefined = block.params.path
						const sharedMessageProps: ClineSayTool = {
							tool: "readFile",
							path: getReadablePath(cwd, removeClosingTag("path", relPath)),
						}
						try {
							if (block.partial) {
								const partialMessage = JSON.stringify({
									...sharedMessageProps,
									content: undefined,
								} satisfies ClineSayTool)
								await this.ask("tool", partialMessage, block.partial).catch(() => {})
								break
							} else {
								if (!relPath) {
									this.consecutiveMistakeCount++
									pushToolResult(await this.sayAndCreateMissingParamError("read_file", "path"))
									break
								}
								this.consecutiveMistakeCount = 0
								const absolutePath = path.resolve(cwd, relPath)
								const completeMessage = JSON.stringify({
									...sharedMessageProps,
									content: absolutePath,
								} satisfies ClineSayTool)
								const didApprove = await askApproval("tool", completeMessage)
								if (!didApprove) {
									break
								}
								// now execute the tool like normal
								const content = await extractTextFromFile(absolutePath)
								pushToolResult(content)
								break
							}
						} catch (error) {
							await handleError("reading file", error)
							break
						}
					}
					case "list_files": {
						const relDirPath: string | undefined = block.params.path
						const recursiveRaw: string | undefined = block.params.recursive
						const recursive = recursiveRaw?.toLowerCase() === "true"
						const sharedMessageProps: ClineSayTool = {
							tool: !recursive ? "listFilesTopLevel" : "listFilesRecursive",
							path: getReadablePath(cwd, removeClosingTag("path", relDirPath)),
						}
						try {
							if (block.partial) {
								const partialMessage = JSON.stringify({
									...sharedMessageProps,
									content: "",
								} satisfies ClineSayTool)
								await this.ask("tool", partialMessage, block.partial).catch(() => {})
								break
							} else {
								if (!relDirPath) {
									this.consecutiveMistakeCount++
									pushToolResult(await this.sayAndCreateMissingParamError("list_files", "path"))
									break
								}
								this.consecutiveMistakeCount = 0
								const absolutePath = path.resolve(cwd, relDirPath)
								const [files, didHitLimit] = await listFiles(absolutePath, recursive, 200)
								const result = formatResponse.formatFilesList(absolutePath, files, didHitLimit)
								const completeMessage = JSON.stringify({
									...sharedMessageProps,
									content: result,
								} satisfies ClineSayTool)
								const didApprove = await askApproval("tool", completeMessage)
								if (!didApprove) {
									break
								}
								pushToolResult(result)
								break
							}
						} catch (error) {
							await handleError("listing files", error)
							break
						}
					}
					case "list_code_definition_names": {
						const relDirPath: string | undefined = block.params.path
						const sharedMessageProps: ClineSayTool = {
							tool: "listCodeDefinitionNames",
							path: getReadablePath(cwd, removeClosingTag("path", relDirPath)),
						}
						try {
							if (block.partial) {
								const partialMessage = JSON.stringify({
									...sharedMessageProps,
									content: "",
								} satisfies ClineSayTool)
								await this.ask("tool", partialMessage, block.partial).catch(() => {})
								break
							} else {
								if (!relDirPath) {
									this.consecutiveMistakeCount++
									pushToolResult(
										await this.sayAndCreateMissingParamError("list_code_definition_names", "path"),
									)
									break
								}
								this.consecutiveMistakeCount = 0
								const absolutePath = path.resolve(cwd, relDirPath)
								const result = await parseSourceCodeForDefinitionsTopLevel(absolutePath)
								const completeMessage = JSON.stringify({
									...sharedMessageProps,
									content: result,
								} satisfies ClineSayTool)
								const didApprove = await askApproval("tool", completeMessage)
								if (!didApprove) {
									break
								}
								pushToolResult(result)
								break
							}
						} catch (error) {
							await handleError("parsing source code definitions", error)
							break
						}
					}
					case "search_files": {
						const relDirPath: string | undefined = block.params.path
						const regex: string | undefined = block.params.regex
						const filePattern: string | undefined = block.params.file_pattern
						const sharedMessageProps: ClineSayTool = {
							tool: "searchFiles",
							path: getReadablePath(cwd, removeClosingTag("path", relDirPath)),
							regex: removeClosingTag("regex", regex),
							filePattern: removeClosingTag("file_pattern", filePattern),
						}
						try {
							if (block.partial) {
								const partialMessage = JSON.stringify({
									...sharedMessageProps,
									content: "",
								} satisfies ClineSayTool)
								await this.ask("tool", partialMessage, block.partial).catch(() => {})
								break
							} else {
								if (!relDirPath) {
									this.consecutiveMistakeCount++
									pushToolResult(await this.sayAndCreateMissingParamError("search_files", "path"))
									break
								}
								if (!regex) {
									this.consecutiveMistakeCount++
									pushToolResult(await this.sayAndCreateMissingParamError("search_files", "regex"))
									break
								}
								this.consecutiveMistakeCount = 0
								const absolutePath = path.resolve(cwd, relDirPath)
								const results = await regexSearchFiles(cwd, absolutePath, regex, filePattern)
								const completeMessage = JSON.stringify({
									...sharedMessageProps,
									content: results,
								} satisfies ClineSayTool)
								const didApprove = await askApproval("tool", completeMessage)
								if (!didApprove) {
									break
								}
								pushToolResult(results)
								break
							}
						} catch (error) {
							await handleError("searching files", error)
							break
						}
					}
					case "browser_action": {
						const action: BrowserAction | undefined = block.params.action as BrowserAction
						const url: string | undefined = block.params.url
						const coordinate: string | undefined = block.params.coordinate
						const text: string | undefined = block.params.text
						if (!action || !browserActions.includes(action)) {
							// checking for action to ensure it is complete and valid
							if (!block.partial) {
								// if the block is complete and we don't have a valid action this is a mistake
								this.consecutiveMistakeCount++
								pushToolResult(await this.sayAndCreateMissingParamError("browser_action", "action"))
								await this.browserSession.closeBrowser()
							}
							break
						}

						try {
							if (block.partial) {
								if (action === "launch") {
									await this.ask(
										"browser_action_launch",
										removeClosingTag("url", url),
										block.partial,
									).catch(() => {})
								} else {
									await this.say(
										"browser_action",
										JSON.stringify({
											action: action as BrowserAction,
											coordinate: removeClosingTag("coordinate", coordinate),
											text: removeClosingTag("text", text),
										} satisfies ClineSayBrowserAction),
										undefined,
										block.partial,
									)
								}
								break
							} else {
								let browserActionResult: BrowserActionResult
								if (action === "launch") {
									if (!url) {
										this.consecutiveMistakeCount++
										pushToolResult(
											await this.sayAndCreateMissingParamError("browser_action", "url"),
										)
										await this.browserSession.closeBrowser()
										break
									}
									this.consecutiveMistakeCount = 0
									const didApprove = await askApproval("browser_action_launch", url)
									if (!didApprove) {
										break
									}

									// NOTE: it's okay that we call this message since the partial inspect_site is finished streaming. The only scenario we have to avoid is sending messages WHILE a partial message exists at the end of the messages array. For example the api_req_finished message would interfere with the partial message, so we needed to remove that.
									// await this.say("inspect_site_result", "") // no result, starts the loading spinner waiting for result
									await this.say("browser_action_result", "") // starts loading spinner

									await this.browserSession.launchBrowser()
									browserActionResult = await this.browserSession.navigateToUrl(url)
								} else {
									if (action === "click") {
										if (!coordinate) {
											this.consecutiveMistakeCount++
											pushToolResult(
												await this.sayAndCreateMissingParamError(
													"browser_action",
													"coordinate",
												),
											)
											await this.browserSession.closeBrowser()
											break // can't be within an inner switch
										}
									}
									if (action === "type") {
										if (!text) {
											this.consecutiveMistakeCount++
											pushToolResult(
												await this.sayAndCreateMissingParamError("browser_action", "text"),
											)
											await this.browserSession.closeBrowser()
											break
										}
									}
									this.consecutiveMistakeCount = 0
									await this.say(
										"browser_action",
										JSON.stringify({
											action: action as BrowserAction,
											coordinate,
											text,
										} satisfies ClineSayBrowserAction),
										undefined,
										false,
									)
									switch (action) {
										case "click":
											browserActionResult = await this.browserSession.click(coordinate!)
											break
										case "type":
											browserActionResult = await this.browserSession.type(text!)
											break
										case "scroll_down":
											browserActionResult = await this.browserSession.scrollDown()
											break
										case "scroll_up":
											browserActionResult = await this.browserSession.scrollUp()
											break
										case "close":
											browserActionResult = await this.browserSession.closeBrowser()
											break
									}
								}

								switch (action) {
									case "launch":
									case "click":
									case "type":
									case "scroll_down":
									case "scroll_up":
										await this.say("browser_action_result", JSON.stringify(browserActionResult))
										pushToolResult(
											formatResponse.toolResult(
												`The browser action has been executed. The console logs and screenshot have been captured for your analysis.\n\nConsole logs:\n${
													browserActionResult.logs || "(No new logs)"
												}\n\n(REMEMBER: if you need to proceed to using non-\`browser_action\` tools or launch a new browser, you MUST first close this browser. For example, if after analyzing the logs and screenshot you need to edit a file, you must first close the browser before you can use the write_to_file tool.)`,
												browserActionResult.screenshot ? [browserActionResult.screenshot] : [],
											),
										)
										break
									case "close":
										pushToolResult(
											formatResponse.toolResult(
												`The browser has been closed. You may now proceed to using other tools.`,
											),
										)
										break
								}
								break
							}
						} catch (error) {
							await this.browserSession.closeBrowser() // if any error occurs, the browser session is terminated
							await handleError("executing browser action", error)
							break
						}
					}
					case "execute_command": {
						const command: string | undefined = block.params.command
						try {
							if (block.partial) {
								await this.ask("command", removeClosingTag("command", command), block.partial).catch(
									() => {},
								)
								break
							} else {
								if (!command) {
									this.consecutiveMistakeCount++
									pushToolResult(
										await this.sayAndCreateMissingParamError("execute_command", "command"),
									)
									break
								}
								this.consecutiveMistakeCount = 0

								const didApprove = await askApproval("command", command)
								if (!didApprove) {
									break
								}
								const [userRejected, result] = await this.executeCommandTool(command)
								if (userRejected) {
									this.didRejectTool = true
								}
								pushToolResult(result)
								break
							}
						} catch (error) {
							await handleError("executing command", error)
							break
						}
					}
					case "use_mcp_tool": {
						const server_name: string | undefined = block.params.server_name
						const tool_name: string | undefined = block.params.tool_name
						const mcp_arguments: string | undefined = block.params.arguments
						try {
							if (block.partial) {
								const partialMessage = JSON.stringify({
									type: "use_mcp_tool",
									serverName: removeClosingTag("server_name", server_name),
									toolName: removeClosingTag("tool_name", tool_name),
									arguments: removeClosingTag("arguments", mcp_arguments),
								} satisfies ClineAskUseMcpServer)
								await this.ask("use_mcp_server", partialMessage, block.partial).catch(() => {})
								break
							} else {
								if (!server_name) {
									this.consecutiveMistakeCount++
									pushToolResult(
										await this.sayAndCreateMissingParamError("use_mcp_tool", "server_name"),
									)
									break
								}
								if (!tool_name) {
									this.consecutiveMistakeCount++
									pushToolResult(
										await this.sayAndCreateMissingParamError("use_mcp_tool", "tool_name"),
									)
									break
								}
								// arguments are optional, but if they are provided they must be valid JSON
								// if (!mcp_arguments) {
								// 	this.consecutiveMistakeCount++
								// 	pushToolResult(await this.sayAndCreateMissingParamError("use_mcp_tool", "arguments"))
								// 	break
								// }
								let parsedArguments: Record<string, unknown> | undefined
								if (mcp_arguments) {
									try {
										parsedArguments = JSON.parse(mcp_arguments)
									} catch (error) {
										this.consecutiveMistakeCount++
										await this.say(
											"error",
											`Roo tried to use ${tool_name} with an invalid JSON argument. Retrying...`,
										)
										pushToolResult(
											formatResponse.toolError(
												formatResponse.invalidMcpToolArgumentError(server_name, tool_name),
											),
										)
										break
									}
								}
								this.consecutiveMistakeCount = 0
								const completeMessage = JSON.stringify({
									type: "use_mcp_tool",
									serverName: server_name,
									toolName: tool_name,
									arguments: mcp_arguments,
								} satisfies ClineAskUseMcpServer)
								const didApprove = await askApproval("use_mcp_server", completeMessage)
								if (!didApprove) {
									break
								}
								// now execute the tool
								await this.say("mcp_server_request_started") // same as browser_action_result
								const toolResult = await this.providerRef
									.deref()
									?.getMcpHub()
									?.callTool(server_name, tool_name, parsedArguments)

								// TODO: add progress indicator and ability to parse images and non-text responses
								const toolResultPretty =
									(toolResult?.isError ? "Error:\n" : "") +
										toolResult?.content
											.map((item) => {
												if (item.type === "text") {
													return item.text
												}
												if (item.type === "resource") {
													const { blob, ...rest } = item.resource
													return JSON.stringify(rest, null, 2)
												}
												return ""
											})
											.filter(Boolean)
											.join("\n\n") || "(No response)"
								await this.say("mcp_server_response", toolResultPretty)
								pushToolResult(formatResponse.toolResult(toolResultPretty))
								break
							}
						} catch (error) {
							await handleError("executing MCP tool", error)
							break
						}
					}
					case "access_mcp_resource": {
						const server_name: string | undefined = block.params.server_name
						const uri: string | undefined = block.params.uri
						try {
							if (block.partial) {
								const partialMessage = JSON.stringify({
									type: "access_mcp_resource",
									serverName: removeClosingTag("server_name", server_name),
									uri: removeClosingTag("uri", uri),
								} satisfies ClineAskUseMcpServer)
								await this.ask("use_mcp_server", partialMessage, block.partial).catch(() => {})
								break
							} else {
								if (!server_name) {
									this.consecutiveMistakeCount++
									pushToolResult(
										await this.sayAndCreateMissingParamError("access_mcp_resource", "server_name"),
									)
									break
								}
								if (!uri) {
									this.consecutiveMistakeCount++
									pushToolResult(
										await this.sayAndCreateMissingParamError("access_mcp_resource", "uri"),
									)
									break
								}
								this.consecutiveMistakeCount = 0
								const completeMessage = JSON.stringify({
									type: "access_mcp_resource",
									serverName: server_name,
									uri,
								} satisfies ClineAskUseMcpServer)
								const didApprove = await askApproval("use_mcp_server", completeMessage)
								if (!didApprove) {
									break
								}
								// now execute the tool
								await this.say("mcp_server_request_started")
								const resourceResult = await this.providerRef
									.deref()
									?.getMcpHub()
									?.readResource(server_name, uri)
								const resourceResultPretty =
									resourceResult?.contents
										.map((item) => {
											if (item.text) {
												return item.text
											}
											return ""
										})
										.filter(Boolean)
										.join("\n\n") || "(Empty response)"
								await this.say("mcp_server_response", resourceResultPretty)
								pushToolResult(formatResponse.toolResult(resourceResultPretty))
								break
							}
						} catch (error) {
							await handleError("accessing MCP resource", error)
							break
						}
					}
					case "ask_followup_question": {
						const question: string | undefined = block.params.question
						try {
							if (block.partial) {
								await this.ask("followup", removeClosingTag("question", question), block.partial).catch(
									() => {},
								)
								break
							} else {
								if (!question) {
									this.consecutiveMistakeCount++
									pushToolResult(
										await this.sayAndCreateMissingParamError("ask_followup_question", "question"),
									)
									break
								}
								this.consecutiveMistakeCount = 0
								const { text, images } = await this.ask("followup", question, false)
								await this.say("user_feedback", text ?? "", images)
								pushToolResult(formatResponse.toolResult(`<answer>\n${text}\n</answer>`, images))
								break
							}
						} catch (error) {
							await handleError("asking question", error)
							break
						}
					}
					case "switch_mode": {
						const mode_slug: string | undefined = block.params.mode_slug
						const reason: string | undefined = block.params.reason
						try {
							if (block.partial) {
								const partialMessage = JSON.stringify({
									tool: "switchMode",
									mode: removeClosingTag("mode_slug", mode_slug),
									reason: removeClosingTag("reason", reason),
								})
								await this.ask("tool", partialMessage, block.partial).catch(() => {})
								break
							} else {
								if (!mode_slug) {
									this.consecutiveMistakeCount++
									pushToolResult(await this.sayAndCreateMissingParamError("switch_mode", "mode_slug"))
									break
								}
								this.consecutiveMistakeCount = 0

								// Verify the mode exists
								const targetMode = getModeBySlug(
									mode_slug,
									(await this.providerRef.deref()?.getState())?.customModes,
								)
								if (!targetMode) {
									pushToolResult(formatResponse.toolError(`Invalid mode: ${mode_slug}`))
									break
								}

								// Check if already in requested mode
								const currentMode =
									(await this.providerRef.deref()?.getState())?.mode ?? defaultModeSlug
								if (currentMode === mode_slug) {
									pushToolResult(`Already in ${targetMode.name} mode.`)
									break
								}

								const completeMessage = JSON.stringify({
									tool: "switchMode",
									mode: mode_slug,
									reason,
								})

								const didApprove = await askApproval("tool", completeMessage)
								if (!didApprove) {
									break
								}

								// Switch the mode using shared handler
								await this.providerRef.deref()?.handleModeSwitch(mode_slug)
								pushToolResult(
									`Successfully switched from ${getModeBySlug(currentMode)?.name ?? currentMode} mode to ${
										targetMode.name
									} mode${reason ? ` because: ${reason}` : ""}.`,
								)
								await delay(500) // delay to allow mode change to take effect before next tool is executed
								break
							}
						} catch (error) {
							await handleError("switching mode", error)
							break
						}
					}

					case "new_task": {
						const mode: string | undefined = block.params.mode
						const message: string | undefined = block.params.message
						try {
							if (block.partial) {
								const partialMessage = JSON.stringify({
									tool: "newTask",
									mode: removeClosingTag("mode", mode),
									message: removeClosingTag("message", message),
								})
								await this.ask("tool", partialMessage, block.partial).catch(() => {})
								break
							} else {
								if (!mode) {
									this.consecutiveMistakeCount++
									pushToolResult(await this.sayAndCreateMissingParamError("new_task", "mode"))
									break
								}
								if (!message) {
									this.consecutiveMistakeCount++
									pushToolResult(await this.sayAndCreateMissingParamError("new_task", "message"))
									break
								}
								this.consecutiveMistakeCount = 0

								// Verify the mode exists
								const targetMode = getModeBySlug(
									mode,
									(await this.providerRef.deref()?.getState())?.customModes,
								)
								if (!targetMode) {
									pushToolResult(formatResponse.toolError(`Invalid mode: ${mode}`))
									break
								}

								// Show what we're about to do
								const toolMessage = JSON.stringify({
									tool: "newTask",
									mode: targetMode.name,
									content: message,
								})

								const didApprove = await askApproval("tool", toolMessage)
								if (!didApprove) {
									break
								}

								// before switching roo mode (currently a global settings), save the current mode so we can
								// resume the parent task (this Cline instance) later with the same mode
								const currentMode =
									(await this.providerRef.deref()?.getState())?.mode ?? defaultModeSlug
								this.pausedModeSlug = currentMode

								// Switch mode first, then create new task instance
								await this.providerRef.deref()?.handleModeSwitch(mode)
								// wait for mode to actually switch in UI and in State
								await delay(500) // delay to allow mode change to take effect before next tool is executed
								this.providerRef
									.deref()
									?.log(`[subtasks] Task: ${this.taskNumber} creating new task in '${mode}' mode`)
								await this.providerRef.deref()?.initClineWithSubTask(message)
								pushToolResult(
									`Successfully created new task in ${targetMode.name} mode with message: ${message}`,
								)
								// set the isPaused flag to true so the parent task can wait for the sub-task to finish
								this.isPaused = true
								break
							}
						} catch (error) {
							await handleError("creating new task", error)
							break
						}
					}

					case "attempt_completion": {
						/*
						this.consecutiveMistakeCount = 0
						let resultToSend = result
						if (command) {
							await this.say("completion_result", resultToSend)
							// TODO: currently we don't handle if this command fails, it could be useful to let cline know and retry
							const [didUserReject, commandResult] = await this.executeCommand(command, true)
							// if we received non-empty string, the command was rejected or failed
							if (commandResult) {
								return [didUserReject, commandResult]
							}
							resultToSend = ""
						}
						const { response, text, images } = await this.ask("completion_result", resultToSend) // this prompts webview to show 'new task' button, and enable text input (which would be the 'text' here)
						if (response === "yesButtonClicked") {
							return [false, ""] // signals to recursive loop to stop (for now this never happens since yesButtonClicked will trigger a new task)
						}
						await this.say("user_feedback", text ?? "", images)
						return [
						*/
						const result: string | undefined = block.params.result
						const command: string | undefined = block.params.command
						try {
							const lastMessage = this.clineMessages.at(-1)
							if (block.partial) {
								if (command) {
									// the attempt_completion text is done, now we're getting command
									// remove the previous partial attempt_completion ask, replace with say, post state to webview, then stream command

									// const secondLastMessage = this.clineMessages.at(-2)
									if (lastMessage && lastMessage.ask === "command") {
										// update command
										await this.ask(
											"command",
											removeClosingTag("command", command),
											block.partial,
										).catch(() => {})
									} else {
										// last message is completion_result
										// we have command string, which means we have the result as well, so finish it (doesnt have to exist yet)
										await this.say(
											"completion_result",
											removeClosingTag("result", result),
											undefined,
											false,
										)

										if (this.isSubTask) {
											// tell the provider to remove the current subtask and resume the previous task in the stack (it might decide to run the command)
											await this.providerRef
												.deref()
												?.finishSubTask(`new_task finished successfully! ${lastMessage?.text}`)
											break
										}

										await this.ask(
											"command",
											removeClosingTag("command", command),
											block.partial,
										).catch(() => {})
									}
								} else {
									// no command, still outputting partial result
									await this.say(
										"completion_result",
										removeClosingTag("result", result),
										undefined,
										block.partial,
									)
								}
								break
							} else {
								if (!result) {
									this.consecutiveMistakeCount++
									pushToolResult(
										await this.sayAndCreateMissingParamError("attempt_completion", "result"),
									)
									break
								}
								this.consecutiveMistakeCount = 0

								let commandResult: ToolResponse | undefined
								if (command) {
									if (lastMessage && lastMessage.ask !== "command") {
										// havent sent a command message yet so first send completion_result then command
										await this.say("completion_result", result, undefined, false)
										if (this.isSubTask) {
											// tell the provider to remove the current subtask and resume the previous task in the stack
											await this.providerRef
												.deref()
												?.finishSubTask(`new_task finished successfully! ${lastMessage?.text}`)
											break
										}
									}

									// complete command message
									const didApprove = await askApproval("command", command)
									if (!didApprove) {
										break
									}
									const [userRejected, execCommandResult] = await this.executeCommandTool(command!)
									if (userRejected) {
										this.didRejectTool = true
										pushToolResult(execCommandResult)
										break
									}
									// user didn't reject, but the command may have output
									commandResult = execCommandResult
								} else {
									await this.say("completion_result", result, undefined, false)
									if (this.isSubTask) {
										// tell the provider to remove the current subtask and resume the previous task in the stack
										await this.providerRef
											.deref()
											?.finishSubTask(`new_task finished successfully! ${lastMessage?.text}`)
										break
									}
								}

								// we already sent completion_result says, an empty string asks relinquishes control over button and field
								const { response, text, images } = await this.ask("completion_result", "", false)
								if (response === "yesButtonClicked") {
									pushToolResult("") // signals to recursive loop to stop (for now this never happens since yesButtonClicked will trigger a new task)
									break
								}
								await this.say("user_feedback", text ?? "", images)

								const toolResults: (Anthropic.TextBlockParam | Anthropic.ImageBlockParam)[] = []
								if (commandResult) {
									if (typeof commandResult === "string") {
										toolResults.push({ type: "text", text: commandResult })
									} else if (Array.isArray(commandResult)) {
										toolResults.push(...commandResult)
									}
								}
								toolResults.push({
									type: "text",
									text: `The user has provided feedback on the results. Consider their input to continue the task, and then attempt completion again.\n<feedback>\n${text}\n</feedback>`,
								})
								toolResults.push(...formatResponse.imageBlocks(images))
								this.userMessageContent.push({
									type: "text",
									text: `${toolDescription()} Result:`,
								})
								this.userMessageContent.push(...toolResults)

								break
							}
						} catch (error) {
							await handleError("inspecting site", error)
							break
						}
					}
				}
				break
		}

		if (isCheckpointPossible) {
			this.checkpointSave()
		}

		/*
		Seeing out of bounds is fine, it means that the next too call is being built up and ready to add to assistantMessageContent to present.
		When you see the UI inactive during this, it means that a tool is breaking without presenting any UI. For example the write_to_file tool was breaking when relpath was undefined, and for invalid relpath it never presented UI.
		*/
		this.presentAssistantMessageLocked = false // this needs to be placed here, if not then calling this.presentAssistantMessage below would fail (sometimes) since it's locked
		// NOTE: when tool is rejected, iterator stream is interrupted and it waits for userMessageContentReady to be true. Future calls to present will skip execution since didRejectTool and iterate until contentIndex is set to message length and it sets userMessageContentReady to true itself (instead of preemptively doing it in iterator)
		if (!block.partial || this.didRejectTool || this.didAlreadyUseTool) {
			// block is finished streaming and executing
			if (this.currentStreamingContentIndex === this.assistantMessageContent.length - 1) {
				// its okay that we increment if !didCompleteReadingStream, it'll just return bc out of bounds and as streaming continues it will call presentAssitantMessage if a new block is ready. if streaming is finished then we set userMessageContentReady to true when out of bounds. This gracefully allows the stream to continue on and all potential content blocks be presented.
				// last block is complete and it is finished executing
				this.userMessageContentReady = true // will allow pwaitfor to continue
			}

			// call next block if it exists (if not then read stream will call it when its ready)
			this.currentStreamingContentIndex++ // need to increment regardless, so when read stream calls this function again it will be streaming the next block

			if (this.currentStreamingContentIndex < this.assistantMessageContent.length) {
				// there are already more content blocks to stream, so we'll call this function ourselves
				// await this.presentAssistantContent()

				this.presentAssistantMessage()
				return
			}
		}
		// block is partial, but the read stream may have finished
		if (this.presentAssistantMessageHasPendingUpdates) {
			this.presentAssistantMessage()
		}
	}

	// this function checks if this Cline instance is set to pause state and wait for being resumed,
	// this is used when a sub-task is launched and the parent task is waiting for it to finish
	async waitForResume() {
		// wait until isPaused is false
		await new Promise<void>((resolve) => {
			const interval = setInterval(() => {
				if (!this.isPaused) {
					clearInterval(interval)
					resolve()
				}
			}, 1000) // TBD: the 1 sec should be added to the settings, also should add a timeout to prevent infinit wait
		})
	}

	async recursivelyMakeClineRequests(
		userContent: UserContent,
		includeFileDetails: boolean = false,
	): Promise<boolean> {
		if (this.abort) {
			throw new Error(`Task: ${this.taskNumber} Roo Code instance aborted (#4)`)
		}

		if (this.consecutiveMistakeCount >= 3) {
			const { response, text, images } = await this.ask(
				"mistake_limit_reached",
				this.api.getModel().id.includes("claude")
					? `This may indicate a failure in his thought process or inability to use a tool properly, which can be mitigated with some user guidance (e.g. "Try breaking down the task into smaller steps").`
					: "Roo Code uses complex prompts and iterative task execution that may be challenging for less capable models. For best results, it's recommended to use Claude 3.7 Sonnet for its advanced agentic coding capabilities.",
			)
			if (response === "messageResponse") {
				userContent.push(
					...[
						{
							type: "text",
							text: formatResponse.tooManyMistakes(text),
						} as Anthropic.Messages.TextBlockParam,
						...formatResponse.imageBlocks(images),
					],
				)
			}
			this.consecutiveMistakeCount = 0
		}

		// get previous api req's index to check token usage and determine if we need to truncate conversation history
		const previousApiReqIndex = findLastIndex(this.clineMessages, (m) => m.say === "api_req_started")

<<<<<<< HEAD
		// Save checkpoint if this is the first API request.
		const isFirstRequest = this.clineMessages.filter((m) => m.say === "api_req_started").length === 0

		if (isFirstRequest) {
			await this.checkpointSave({ isFirst: true })
		}

		// in this Cline request loop, we need to check if this cline (Task) instance has been asked to wait
		// for a sub-task (it has launched) to finish before continuing
		if (this.isPaused) {
			this.providerRef.deref()?.log(`[subtasks] Task: ${this.taskNumber} has paused`)
			await this.waitForResume()
			this.providerRef.deref()?.log(`[subtasks] Task: ${this.taskNumber} has resumed`)
			// waiting for resume is done, resume the task mode
			const currentMode = (await this.providerRef.deref()?.getState())?.mode ?? defaultModeSlug
			if (currentMode !== this.pausedModeSlug) {
				// the mode has changed, we need to switch back to the paused mode
				await this.providerRef.deref()?.handleModeSwitch(this.pausedModeSlug)
				// wait for mode to actually switch in UI and in State
				await delay(500) // delay to allow mode change to take effect before next tool is executed
				this.providerRef
					.deref()
					?.log(
						`[subtasks] Task: ${this.taskNumber} has switched back to mode: '${this.pausedModeSlug}' from mode: '${currentMode}'`,
					)
			}
		}

=======
>>>>>>> 2e41376f
		// getting verbose details is an expensive operation, it uses globby to top-down build file structure of project which for large projects can take a few seconds
		// for the best UX we show a placeholder api_req_started message with a loading spinner as this happens
		await this.say(
			"api_req_started",
			JSON.stringify({
				request:
					userContent.map((block) => formatContentBlockToMarkdown(block)).join("\n\n") + "\n\nLoading...",
			}),
		)

		const [parsedUserContent, environmentDetails] = await this.loadContext(userContent, includeFileDetails)
		userContent = parsedUserContent
		// add environment details as its own text block, separate from tool results
		userContent.push({ type: "text", text: environmentDetails })

		await this.addToApiConversationHistory({ role: "user", content: userContent })

		// since we sent off a placeholder api_req_started message to update the webview while waiting to actually start the API request (to load potential details for example), we need to update the text of that message
		const lastApiReqIndex = findLastIndex(this.clineMessages, (m) => m.say === "api_req_started")
		this.clineMessages[lastApiReqIndex].text = JSON.stringify({
			request: userContent.map((block) => formatContentBlockToMarkdown(block)).join("\n\n"),
		} satisfies ClineApiReqInfo)
		await this.saveClineMessages()
		await this.providerRef.deref()?.postStateToWebview()

		try {
			let cacheWriteTokens = 0
			let cacheReadTokens = 0
			let inputTokens = 0
			let outputTokens = 0
			let totalCost: number | undefined

			// update api_req_started. we can't use api_req_finished anymore since it's a unique case where it could come after a streaming message (ie in the middle of being updated or executed)
			// fortunately api_req_finished was always parsed out for the gui anyways, so it remains solely for legacy purposes to keep track of prices in tasks from history
			// (it's worth removing a few months from now)
			const updateApiReqMsg = (cancelReason?: ClineApiReqCancelReason, streamingFailedMessage?: string) => {
				this.clineMessages[lastApiReqIndex].text = JSON.stringify({
					...JSON.parse(this.clineMessages[lastApiReqIndex].text || "{}"),
					tokensIn: inputTokens,
					tokensOut: outputTokens,
					cacheWrites: cacheWriteTokens,
					cacheReads: cacheReadTokens,
					cost:
						totalCost ??
						calculateApiCost(
							this.api.getModel().info,
							inputTokens,
							outputTokens,
							cacheWriteTokens,
							cacheReadTokens,
						),
					cancelReason,
					streamingFailedMessage,
				} satisfies ClineApiReqInfo)
			}

			const abortStream = async (cancelReason: ClineApiReqCancelReason, streamingFailedMessage?: string) => {
				if (this.diffViewProvider.isEditing) {
					await this.diffViewProvider.revertChanges() // closes diff view
				}

				// if last message is a partial we need to update and save it
				const lastMessage = this.clineMessages.at(-1)
				if (lastMessage && lastMessage.partial) {
					// lastMessage.ts = Date.now() DO NOT update ts since it is used as a key for virtuoso list
					lastMessage.partial = false
					// instead of streaming partialMessage events, we do a save and post like normal to persist to disk
					console.log("updating partial message", lastMessage)
					// await this.saveClineMessages()
				}

				// Let assistant know their response was interrupted for when task is resumed
				await this.addToApiConversationHistory({
					role: "assistant",
					content: [
						{
							type: "text",
							text:
								assistantMessage +
								`\n\n[${
									cancelReason === "streaming_failed"
										? "Response interrupted by API Error"
										: "Response interrupted by user"
								}]`,
						},
					],
				})

				// update api_req_started to have cancelled and cost, so that we can display the cost of the partial stream
				updateApiReqMsg(cancelReason, streamingFailedMessage)
				await this.saveClineMessages()

				// signals to provider that it can retrieve the saved messages from disk, as abortTask can not be awaited on in nature
				this.didFinishAbortingStream = true
			}

			// reset streaming state
			this.currentStreamingContentIndex = 0
			this.assistantMessageContent = []
			this.didCompleteReadingStream = false
			this.userMessageContent = []
			this.userMessageContentReady = false
			this.didRejectTool = false
			this.didAlreadyUseTool = false
			this.presentAssistantMessageLocked = false
			this.presentAssistantMessageHasPendingUpdates = false
			await this.diffViewProvider.reset()

			const stream = this.attemptApiRequest(previousApiReqIndex) // yields only if the first chunk is successful, otherwise will allow the user to retry the request (most likely due to rate limit error, which gets thrown on the first chunk)
			let assistantMessage = ""
			let reasoningMessage = ""
			this.isStreaming = true
			try {
				for await (const chunk of stream) {
					if (!chunk) {
						// Sometimes chunk is undefined, no idea that can cause it, but this workaround seems to fix it
						continue
					}
					switch (chunk.type) {
						case "reasoning":
							reasoningMessage += chunk.text
							await this.say("reasoning", reasoningMessage, undefined, true)
							break
						case "usage":
							inputTokens += chunk.inputTokens
							outputTokens += chunk.outputTokens
							cacheWriteTokens += chunk.cacheWriteTokens ?? 0
							cacheReadTokens += chunk.cacheReadTokens ?? 0
							totalCost = chunk.totalCost
							break
						case "text":
							assistantMessage += chunk.text
							// parse raw assistant message into content blocks
							const prevLength = this.assistantMessageContent.length
							this.assistantMessageContent = parseAssistantMessage(assistantMessage)
							if (this.assistantMessageContent.length > prevLength) {
								this.userMessageContentReady = false // new content we need to present, reset to false in case previous content set this to true
							}
							// present content to user
							this.presentAssistantMessage()
							break
					}

					if (this.abort) {
						console.log(`aborting stream, this.abandoned = ${this.abandoned}`)

						if (!this.abandoned) {
							// only need to gracefully abort if this instance isn't abandoned (sometimes openrouter stream hangs, in which case this would affect future instances of cline)
							await abortStream("user_cancelled")
						}

						break // aborts the stream
					}

					if (this.didRejectTool) {
						// userContent has a tool rejection, so interrupt the assistant's response to present the user's feedback
						assistantMessage += "\n\n[Response interrupted by user feedback]"
						// this.userMessageContentReady = true // instead of setting this premptively, we allow the present iterator to finish and set userMessageContentReady when its ready
						break
					}

					// PREV: we need to let the request finish for openrouter to get generation details
					// UPDATE: it's better UX to interrupt the request at the cost of the api cost not being retrieved
					if (this.didAlreadyUseTool) {
						assistantMessage +=
							"\n\n[Response interrupted by a tool use result. Only one tool may be used at a time and should be placed at the end of the message.]"
						break
					}
				}
			} catch (error) {
				// abandoned happens when extension is no longer waiting for the cline instance to finish aborting (error is thrown here when any function in the for loop throws due to this.abort)
				if (!this.abandoned) {
					this.abortTask() // if the stream failed, there's various states the task could be in (i.e. could have streamed some tools the user may have executed), so we just resort to replicating a cancel task
					await abortStream(
						"streaming_failed",
						error.message ?? JSON.stringify(serializeError(error), null, 2),
					)
					const history = await this.providerRef.deref()?.getTaskWithId(this.taskId)
					if (history) {
						await this.providerRef.deref()?.initClineWithHistoryItem(history.historyItem)
						// await this.providerRef.deref()?.postStateToWebview()
					}
				}
			} finally {
				this.isStreaming = false
			}

			// need to call here in case the stream was aborted
			if (this.abort || this.abandoned) {
				throw new Error(`Task: ${this.taskNumber} Roo Code instance aborted (#5)`)
			}

			this.didCompleteReadingStream = true

			// set any blocks to be complete to allow presentAssistantMessage to finish and set userMessageContentReady to true
			// (could be a text block that had no subsequent tool uses, or a text block at the very end, or an invalid tool use, etc. whatever the case, presentAssistantMessage relies on these blocks either to be completed or the user to reject a block in order to proceed and eventually set userMessageContentReady to true)
			const partialBlocks = this.assistantMessageContent.filter((block) => block.partial)
			partialBlocks.forEach((block) => {
				block.partial = false
			})
			// this.assistantMessageContent.forEach((e) => (e.partial = false)) // cant just do this bc a tool could be in the middle of executing ()
			if (partialBlocks.length > 0) {
				this.presentAssistantMessage() // if there is content to update then it will complete and update this.userMessageContentReady to true, which we pwaitfor before making the next request. all this is really doing is presenting the last partial message that we just set to complete
			}

			updateApiReqMsg()
			await this.saveClineMessages()
			await this.providerRef.deref()?.postStateToWebview()

			// now add to apiconversationhistory
			// need to save assistant responses to file before proceeding to tool use since user can exit at any moment and we wouldn't be able to save the assistant's response
			let didEndLoop = false
			if (assistantMessage.length > 0) {
				await this.addToApiConversationHistory({
					role: "assistant",
					content: [{ type: "text", text: assistantMessage }],
				})

				// NOTE: this comment is here for future reference - this was a workaround for userMessageContent not getting set to true. It was due to it not recursively calling for partial blocks when didRejectTool, so it would get stuck waiting for a partial block to complete before it could continue.
				// in case the content blocks finished
				// it may be the api stream finished after the last parsed content block was executed, so  we are able to detect out of bounds and set userMessageContentReady to true (note you should not call presentAssistantMessage since if the last block is completed it will be presented again)
				// const completeBlocks = this.assistantMessageContent.filter((block) => !block.partial) // if there are any partial blocks after the stream ended we can consider them invalid
				// if (this.currentStreamingContentIndex >= completeBlocks.length) {
				// 	this.userMessageContentReady = true
				// }

				await pWaitFor(() => this.userMessageContentReady)

				// if the model did not tool use, then we need to tell it to either use a tool or attempt_completion
				const didToolUse = this.assistantMessageContent.some((block) => block.type === "tool_use")
				if (!didToolUse) {
					this.userMessageContent.push({
						type: "text",
						text: formatResponse.noToolsUsed(),
					})
					this.consecutiveMistakeCount++
				}

				const recDidEndLoop = await this.recursivelyMakeClineRequests(this.userMessageContent)
				didEndLoop = recDidEndLoop
			} else {
				// if there's no assistant_responses, that means we got no text or tool_use content blocks from API which we should assume is an error
				await this.say(
					"error",
					"Unexpected API Response: The language model did not provide any assistant messages. This may indicate an issue with the API or the model's output.",
				)
				await this.addToApiConversationHistory({
					role: "assistant",
					content: [{ type: "text", text: "Failure: I did not provide a response." }],
				})
			}

			return didEndLoop // will always be false for now
		} catch (error) {
			// this should never happen since the only thing that can throw an error is the attemptApiRequest, which is wrapped in a try catch that sends an ask where if noButtonClicked, will clear current task and destroy this instance. However to avoid unhandled promise rejection, we will end this loop which will end execution of this instance (see startTask)
			return true // needs to be true so parent loop knows to end task
		}
	}

	async loadContext(userContent: UserContent, includeFileDetails: boolean = false) {
		return await Promise.all([
			// Process userContent array, which contains various block types:
			// TextBlockParam, ImageBlockParam, ToolUseBlockParam, and ToolResultBlockParam.
			// We need to apply parseMentions() to:
			// 1. All TextBlockParam's text (first user message with task)
			// 2. ToolResultBlockParam's content/context text arrays if it contains "<feedback>" (see formatToolDeniedFeedback, attemptCompletion, executeCommand, and consecutiveMistakeCount >= 3) or "<answer>" (see askFollowupQuestion), we place all user generated content in these tags so they can effectively be used as markers for when we should parse mentions)
			Promise.all(
				userContent.map(async (block) => {
					const shouldProcessMentions = (text: string) =>
						text.includes("<task>") || text.includes("<feedback>")

					if (block.type === "text") {
						if (shouldProcessMentions(block.text)) {
							return {
								...block,
								text: await parseMentions(block.text, cwd, this.urlContentFetcher),
							}
						}
						return block
					} else if (block.type === "tool_result") {
						if (typeof block.content === "string") {
							if (shouldProcessMentions(block.content)) {
								return {
									...block,
									content: await parseMentions(block.content, cwd, this.urlContentFetcher),
								}
							}
							return block
						} else if (Array.isArray(block.content)) {
							const parsedContent = await Promise.all(
								block.content.map(async (contentBlock) => {
									if (contentBlock.type === "text" && shouldProcessMentions(contentBlock.text)) {
										return {
											...contentBlock,
											text: await parseMentions(contentBlock.text, cwd, this.urlContentFetcher),
										}
									}
									return contentBlock
								}),
							)
							return {
								...block,
								content: parsedContent,
							}
						}
						return block
					}
					return block
				}),
			),
			this.getEnvironmentDetails(includeFileDetails),
		])
	}

	async getEnvironmentDetails(includeFileDetails: boolean = false) {
		let details = ""

		// It could be useful for cline to know if the user went from one or no file to another between messages, so we always include this context
		details += "\n\n# VSCode Visible Files"
		const visibleFiles = vscode.window.visibleTextEditors
			?.map((editor) => editor.document?.uri?.fsPath)
			.filter(Boolean)
			.map((absolutePath) => path.relative(cwd, absolutePath).toPosix())
			.join("\n")
		if (visibleFiles) {
			details += `\n${visibleFiles}`
		} else {
			details += "\n(No visible files)"
		}

		details += "\n\n# VSCode Open Tabs"
		const { maxOpenTabsContext } = (await this.providerRef.deref()?.getState()) ?? {}
		const maxTabs = maxOpenTabsContext ?? 20
		const openTabs = vscode.window.tabGroups.all
			.flatMap((group) => group.tabs)
			.map((tab) => (tab.input as vscode.TabInputText)?.uri?.fsPath)
			.filter(Boolean)
			.map((absolutePath) => path.relative(cwd, absolutePath).toPosix())
			.slice(0, maxTabs)
			.join("\n")
		if (openTabs) {
			details += `\n${openTabs}`
		} else {
			details += "\n(No open tabs)"
		}

		const busyTerminals = this.terminalManager.getTerminals(true)
		const inactiveTerminals = this.terminalManager.getTerminals(false)
		// const allTerminals = [...busyTerminals, ...inactiveTerminals]

		if (busyTerminals.length > 0 && this.didEditFile) {
			//  || this.didEditFile
			await delay(300) // delay after saving file to let terminals catch up
		}

		// let terminalWasBusy = false
		if (busyTerminals.length > 0) {
			// wait for terminals to cool down
			// terminalWasBusy = allTerminals.some((t) => this.terminalManager.isProcessHot(t.id))
			await pWaitFor(() => busyTerminals.every((t) => !this.terminalManager.isProcessHot(t.id)), {
				interval: 100,
				timeout: 15_000,
			}).catch(() => {})
		}

		// we want to get diagnostics AFTER terminal cools down for a few reasons: terminal could be scaffolding a project, dev servers (compilers like webpack) will first re-compile and then send diagnostics, etc
		/*
		let diagnosticsDetails = ""
		const diagnostics = await this.diagnosticsMonitor.getCurrentDiagnostics(this.didEditFile || terminalWasBusy) // if cline ran a command (ie npm install) or edited the workspace then wait a bit for updated diagnostics
		for (const [uri, fileDiagnostics] of diagnostics) {
			const problems = fileDiagnostics.filter((d) => d.severity === vscode.DiagnosticSeverity.Error)
			if (problems.length > 0) {
				diagnosticsDetails += `\n## ${path.relative(cwd, uri.fsPath)}`
				for (const diagnostic of problems) {
					// let severity = diagnostic.severity === vscode.DiagnosticSeverity.Error ? "Error" : "Warning"
					const line = diagnostic.range.start.line + 1 // VSCode lines are 0-indexed
					const source = diagnostic.source ? `[${diagnostic.source}] ` : ""
					diagnosticsDetails += `\n- ${source}Line ${line}: ${diagnostic.message}`
				}
			}
		}
		*/
		this.didEditFile = false // reset, this lets us know when to wait for saved files to update terminals

		// waiting for updated diagnostics lets terminal output be the most up-to-date possible
		let terminalDetails = ""
		if (busyTerminals.length > 0) {
			// terminals are cool, let's retrieve their output
			terminalDetails += "\n\n# Actively Running Terminals"
			for (const busyTerminal of busyTerminals) {
				terminalDetails += `\n## Original command: \`${busyTerminal.lastCommand}\``
				const newOutput = this.terminalManager.getUnretrievedOutput(busyTerminal.id)
				if (newOutput) {
					terminalDetails += `\n### New Output\n${newOutput}`
				} else {
					// details += `\n(Still running, no new output)` // don't want to show this right after running the command
				}
			}
		}
		// only show inactive terminals if there's output to show
		if (inactiveTerminals.length > 0) {
			const inactiveTerminalOutputs = new Map<number, string>()
			for (const inactiveTerminal of inactiveTerminals) {
				const newOutput = this.terminalManager.getUnretrievedOutput(inactiveTerminal.id)
				if (newOutput) {
					inactiveTerminalOutputs.set(inactiveTerminal.id, newOutput)
				}
			}
			if (inactiveTerminalOutputs.size > 0) {
				terminalDetails += "\n\n# Inactive Terminals"
				for (const [terminalId, newOutput] of inactiveTerminalOutputs) {
					const inactiveTerminal = inactiveTerminals.find((t) => t.id === terminalId)
					if (inactiveTerminal) {
						terminalDetails += `\n## ${inactiveTerminal.lastCommand}`
						terminalDetails += `\n### New Output\n${newOutput}`
					}
				}
			}
		}

		// details += "\n\n# VSCode Workspace Errors"
		// if (diagnosticsDetails) {
		// 	details += diagnosticsDetails
		// } else {
		// 	details += "\n(No errors detected)"
		// }

		if (terminalDetails) {
			details += terminalDetails
		}

		// Add current time information with timezone
		const now = new Date()
		const formatter = new Intl.DateTimeFormat(undefined, {
			year: "numeric",
			month: "numeric",
			day: "numeric",
			hour: "numeric",
			minute: "numeric",
			second: "numeric",
			hour12: true,
		})
		const timeZone = formatter.resolvedOptions().timeZone
		const timeZoneOffset = -now.getTimezoneOffset() / 60 // Convert to hours and invert sign to match conventional notation
		const timeZoneOffsetStr = `${timeZoneOffset >= 0 ? "+" : ""}${timeZoneOffset}:00`
		details += `\n\n# Current Time\n${formatter.format(now)} (${timeZone}, UTC${timeZoneOffsetStr})`

		// Add context tokens information
		const { contextTokens } = getApiMetrics(this.clineMessages)
		const modelInfo = this.api.getModel().info
		const contextWindow = modelInfo.contextWindow
		const contextPercentage =
			contextTokens && contextWindow ? Math.round((contextTokens / contextWindow) * 100) : undefined
		details += `\n\n# Current Context Size (Tokens)\n${contextTokens ? `${contextTokens.toLocaleString()} (${contextPercentage}%)` : "(Not available)"}`

		// Add current mode and any mode-specific warnings
		const {
			mode,
			customModes,
			customModePrompts,
			experiments = {} as Record<ExperimentId, boolean>,
			customInstructions: globalCustomInstructions,
			preferredLanguage,
		} = (await this.providerRef.deref()?.getState()) ?? {}
		const currentMode = mode ?? defaultModeSlug
		const modeDetails = await getFullModeDetails(currentMode, customModes, customModePrompts, {
			cwd,
			globalCustomInstructions,
			preferredLanguage,
		})
		details += `\n\n# Current Mode\n`
		details += `<slug>${currentMode}</slug>\n`
		details += `<name>${modeDetails.name}</name>\n`
		if (Experiments.isEnabled(experiments ?? {}, EXPERIMENT_IDS.POWER_STEERING)) {
			details += `<role>${modeDetails.roleDefinition}</role>\n`
			if (modeDetails.customInstructions) {
				details += `<custom_instructions>${modeDetails.customInstructions}</custom_instructions>\n`
			}
		}

		// Add warning if not in code mode
		if (
			!isToolAllowedForMode("write_to_file", currentMode, customModes ?? [], {
				apply_diff: this.diffEnabled,
			}) &&
			!isToolAllowedForMode("apply_diff", currentMode, customModes ?? [], { apply_diff: this.diffEnabled })
		) {
			const currentModeName = getModeBySlug(currentMode, customModes)?.name ?? currentMode
			const defaultModeName = getModeBySlug(defaultModeSlug, customModes)?.name ?? defaultModeSlug
			details += `\n\nNOTE: You are currently in '${currentModeName}' mode, which does not allow write operations. To write files, the user will need to switch to a mode that supports file writing, such as '${defaultModeName}' mode.`
		}

		if (includeFileDetails) {
			details += `\n\n# Current Working Directory (${cwd.toPosix()}) Files\n`
			const isDesktop = arePathsEqual(cwd, path.join(os.homedir(), "Desktop"))
			if (isDesktop) {
				// don't want to immediately access desktop since it would show permission popup
				details += "(Desktop files not shown automatically. Use list_files to explore if needed.)"
			} else {
				const [files, didHitLimit] = await listFiles(cwd, true, 200)
				const result = formatResponse.formatFilesList(cwd, files, didHitLimit)
				details += result
			}
		}

		return `<environment_details>\n${details.trim()}\n</environment_details>`
	}

	// Checkpoints

	private getCheckpointService() {
		if (!this.enableCheckpoints) {
			return undefined
		}

		if (this.checkpointService) {
			return this.checkpointService
		}

		const log = (message: string) => {
			console.log(message)

			try {
				this.providerRef.deref()?.log(message)
			} catch (err) {
				// NO-OP
			}
		}

		try {
			const workspaceDir = vscode.workspace.workspaceFolders?.map((folder) => folder.uri.fsPath).at(0)

			if (!workspaceDir) {
				log("[Cline#initializeCheckpoints] workspace folder not found, disabling checkpoints")
				this.enableCheckpoints = false
				return undefined
			}

			const globalStorageDir = this.providerRef.deref()?.context.globalStorageUri.fsPath

			if (!globalStorageDir) {
				log("[Cline#initializeCheckpoints] globalStorageDir not found, disabling checkpoints")
				this.enableCheckpoints = false
				return undefined
			}

			const options: CheckpointServiceOptions = {
				taskId: this.taskId,
				workspaceDir,
				shadowDir: globalStorageDir,
				log,
			}

			const service =
				this.checkpointStorage === "task"
					? RepoPerTaskCheckpointService.create(options)
					: RepoPerWorkspaceCheckpointService.create(options)

			service.on("initialize", () => {
				try {
					const isCheckpointNeeded =
						typeof this.clineMessages.find(({ say }) => say === "checkpoint_saved") === "undefined"

					this.checkpointService = service

					if (isCheckpointNeeded) {
						log("[Cline#initializeCheckpoints] no checkpoints found, saving initial checkpoint")
						this.checkpointSave()
					}
				} catch (err) {
					log("[Cline#initializeCheckpoints] caught error in on('initialize'), disabling checkpoints")
					this.enableCheckpoints = false
				}
			})

			service.on("checkpoint", ({ isFirst, fromHash: from, toHash: to }) => {
				try {
					this.providerRef.deref()?.postMessageToWebview({ type: "currentCheckpointUpdated", text: to })

					this.say("checkpoint_saved", to, undefined, undefined, { isFirst, from, to }).catch((err) => {
						log("[Cline#initializeCheckpoints] caught unexpected error in say('checkpoint_saved')")
						console.error(err)
					})
				} catch (err) {
					log(
						"[Cline#initializeCheckpoints] caught unexpected error in on('checkpoint'), disabling checkpoints",
					)
					console.error(err)
					this.enableCheckpoints = false
				}
			})

			service.initShadowGit().catch((err) => {
				log("[Cline#initializeCheckpoints] caught unexpected error in initShadowGit, disabling checkpoints")
				console.error(err)
				this.enableCheckpoints = false
			})

			return service
		} catch (err) {
			log("[Cline#initializeCheckpoints] caught unexpected error, disabling checkpoints")
			this.enableCheckpoints = false
			return undefined
		}
	}

	private async getInitializedCheckpointService({
		interval = 250,
		timeout = 15_000,
	}: { interval?: number; timeout?: number } = {}) {
		const service = this.getCheckpointService()

		if (!service || service.isInitialized) {
			return service
		}

		try {
			await pWaitFor(
				() => {
					console.log("[Cline#getCheckpointService] waiting for service to initialize")
					return service.isInitialized
				},
				{ interval, timeout },
			)
			return service
		} catch (err) {
			return undefined
		}
	}

	public async checkpointDiff({
		ts,
		previousCommitHash,
		commitHash,
		mode,
	}: {
		ts: number
		previousCommitHash?: string
		commitHash: string
		mode: "full" | "checkpoint"
	}) {
		const service = await this.getInitializedCheckpointService()

		if (!service) {
			return
		}

		if (!previousCommitHash && mode === "checkpoint") {
			const previousCheckpoint = this.clineMessages
				.filter(({ say }) => say === "checkpoint_saved")
				.sort((a, b) => b.ts - a.ts)
				.find((message) => message.ts < ts)

			previousCommitHash = previousCheckpoint?.text
		}

		try {
			const changes = await service.getDiff({ from: previousCommitHash, to: commitHash })

			if (!changes?.length) {
				vscode.window.showInformationMessage("No changes found.")
				return
			}

			await vscode.commands.executeCommand(
				"vscode.changes",
				mode === "full" ? "Changes since task started" : "Changes since previous checkpoint",
				changes.map((change) => [
					vscode.Uri.file(change.paths.absolute),
					vscode.Uri.parse(`${DIFF_VIEW_URI_SCHEME}:${change.paths.relative}`).with({
						query: Buffer.from(change.content.before ?? "").toString("base64"),
					}),
					vscode.Uri.parse(`${DIFF_VIEW_URI_SCHEME}:${change.paths.relative}`).with({
						query: Buffer.from(change.content.after ?? "").toString("base64"),
					}),
				]),
			)
		} catch (err) {
			this.providerRef.deref()?.log("[checkpointDiff] disabling checkpoints for this task")
			this.enableCheckpoints = false
		}
	}

	public checkpointSave() {
		const service = this.getCheckpointService()

		if (!service) {
			return
		}

		if (!service.isInitialized) {
			this.providerRef
				.deref()
				?.log("[checkpointSave] checkpoints didn't initialize in time, disabling checkpoints for this task")
			this.enableCheckpoints = false
			return
		}

		// Start the checkpoint process in the background.
		service.saveCheckpoint(`Task: ${this.taskId}, Time: ${Date.now()}`).catch((err) => {
			console.error("[Cline#checkpointSave] caught unexpected error, disabling checkpoints", err)
			this.enableCheckpoints = false
		})
	}

	public async checkpointRestore({
		ts,
		commitHash,
		mode,
	}: {
		ts: number
		commitHash: string
		mode: "preview" | "restore"
	}) {
		const service = await this.getInitializedCheckpointService()

		if (!service) {
			return
		}

		const index = this.clineMessages.findIndex((m) => m.ts === ts)

		if (index === -1) {
			return
		}

		try {
			await service.restoreCheckpoint(commitHash)

			await this.providerRef.deref()?.postMessageToWebview({ type: "currentCheckpointUpdated", text: commitHash })

			if (mode === "restore") {
				await this.overwriteApiConversationHistory(
					this.apiConversationHistory.filter((m) => !m.ts || m.ts < ts),
				)

				const deletedMessages = this.clineMessages.slice(index + 1)

				const { totalTokensIn, totalTokensOut, totalCacheWrites, totalCacheReads, totalCost } = getApiMetrics(
					combineApiRequests(combineCommandSequences(deletedMessages)),
				)

				await this.overwriteClineMessages(this.clineMessages.slice(0, index + 1))

				// TODO: Verify that this is working as expected.
				await this.say(
					"api_req_deleted",
					JSON.stringify({
						tokensIn: totalTokensIn,
						tokensOut: totalTokensOut,
						cacheWrites: totalCacheWrites,
						cacheReads: totalCacheReads,
						cost: totalCost,
					} satisfies ClineApiReqInfo),
				)
			}

			// The task is already cancelled by the provider beforehand, but we
			// need to re-init to get the updated messages.
			//
			// This was take from Cline's implementation of the checkpoints
			// feature. The cline instance will hang if we don't cancel twice,
			// so this is currently necessary, but it seems like a complicated
			// and hacky solution to a problem that I don't fully understand.
			// I'd like to revisit this in the future and try to improve the
			// task flow and the communication between the webview and the
			// Cline instance.
			this.providerRef.deref()?.cancelTask()
		} catch (err) {
			this.providerRef.deref()?.log("[checkpointRestore] disabling checkpoints for this task")
			this.enableCheckpoints = false
		}
	}
}

function escapeRegExp(string: string): string {
	return string.replace(/[.*+?^${}()|[\]\\]/g, "\\$&")
}<|MERGE_RESOLUTION|>--- conflicted
+++ resolved
@@ -2971,14 +2971,6 @@
 		// get previous api req's index to check token usage and determine if we need to truncate conversation history
 		const previousApiReqIndex = findLastIndex(this.clineMessages, (m) => m.say === "api_req_started")
 
-<<<<<<< HEAD
-		// Save checkpoint if this is the first API request.
-		const isFirstRequest = this.clineMessages.filter((m) => m.say === "api_req_started").length === 0
-
-		if (isFirstRequest) {
-			await this.checkpointSave({ isFirst: true })
-		}
-
 		// in this Cline request loop, we need to check if this cline (Task) instance has been asked to wait
 		// for a sub-task (it has launched) to finish before continuing
 		if (this.isPaused) {
@@ -3000,8 +2992,6 @@
 			}
 		}
 
-=======
->>>>>>> 2e41376f
 		// getting verbose details is an expensive operation, it uses globby to top-down build file structure of project which for large projects can take a few seconds
 		// for the best UX we show a placeholder api_req_started message with a loading spinner as this happens
 		await this.say(
